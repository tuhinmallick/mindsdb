# Quickstart

Follow the following steps to start predicting in SQL straight away. Check out our [Getting Started Guide](/getting-started/) for trying MindsDB with your data or model.
## 1. Create an Account

Create your [free MindsDB Cloud account](https://cloud.mindsdb.com/register).

???+ Tip "Local Installation" 
    Follow our [Docker instructions](setup/self-hosted/docker/). if you  prefer to proceed with a local installation.

---
## 2. Connect MindsDB to a MySQL Client

You can use the MindsDB SQL Editor or open your preferred MySQL client and connect it to MindsDB.

=== "Using the MindsDB SQL Editor"
    Just log in to your account, and you will be automatically directed to the  [Editor](https://cloud.mindsdb.com/editor).

=== "Connecting to a Third-party MySQL Client"
    To connect to MindsDB from another SQL client use `cloud.mindsdb.com` as a host, `3306` port and your MindsDB Cloud credentials for username/password.
    ```txt
      "user":[your_mindsdb_cloud_username],
      "password:"[your_mindsdb_cloud_password]",
      "host":"cloud.mindsdb.com",
      "port":"3306"
    ```

    !!! Tip ""
        If you do not already have a preferred SQL client, we recommend [DBeaver Community Edition](https://dbeaver.io/download/).

---

<<<<<<< HEAD
## 3. Connecting a Database [`#!sql CREATE DATABASE`](/sql/create/databases/)

For this quickstart, we have already prepared some example data for you.  To add it to your account, use the [`#!sql CREATE DATABASE`](/sql/create/databases/) syntax by copying and pasting this command into your SQL client:
=======
## 3. Connecting a Database [`#!sql CREATE DATABASE`](sql/create/databases/)

For this quickstart, we have already prepared some example data for you.  To add it to your account, use the [`#!sql CREATE DATABASE`](sql/create/databases/) syntax by copying and pasting this command into your SQL client:
>>>>>>> c17a0279

```sql
CREATE DATABASE example_data
WITH ENGINE = "postgres",
PARAMETERS = { 
  "user": "demo_user",
  "password": "demo_password",
  "host": "3.220.66.106",
  "port": "5432",
  "database": "demo"
}
```

On execution, you should get:

```sql
Query OK, 0 rows affected (3.22 sec)
```

---

## 4. Previewing Available Data

You can now preview the available data with a standard `#!sql SELECT`. To preview the Home Rentals dataset, copy and paste this command into your SQL client:

```sql 
SELECT * 
FROM example_data.demo_data.home_rentals
LIMIT 10;
```

On execution, you should get:

```sql
+-----------------+---------------------+------+----------+----------------+---------------+--------------+--------------+
| number_of_rooms | number_of_bathrooms | sqft | location | days_on_market | initial_price | neighborhood | rental_price |
+-----------------+---------------------+------+----------+----------------+---------------+--------------+--------------+
| 0.0             | 1.0                 | 484  | great    | 10             | 2271          | south_side   | 2271         |
| 1.0             | 1.0                 | 674  | good     | 1              | 2167          | downtown     | 2167         |
| 1.0             | 1.0                 | 554  | poor     | 19             | 1883          | westbrae     | 1883         |
| 0.0             | 1.0                 | 529  | great    | 3              | 2431          | south_side   | 2431         |
| 3.0             | 2.0                 | 1219 | great    | 3              | 5510          | south_side   | 5510         |
| 1.0             | 1.0                 | 398  | great    | 11             | 2272          | south_side   | 2272         |
| 3.0             | 2.0                 | 1190 | poor     | 58             | 4463          | westbrae     | 4124         |
| 1.0             | 1.0                 | 730  | good     | 0              | 2224          | downtown     | 2224         |
| 0.0             | 1.0                 | 298  | great    | 9              | 2104          | south_side   | 2104         |
| 2.0             | 1.0                 | 878  | great    | 8              | 3861          | south_side   | 3861         |
+-----------------+---------------------+------+----------+----------------+---------------+--------------+--------------+
```

---

## 5. Creating a Predictor [`#!sql CREATE PREDICTOR`](/sql/api/predictor/)

Now you are ready to create your first predictor. Use the [`#!sql CREATE PREDICTOR`](/sql/api/predictor/) syntax by copying and pasting this command into your SQL client:

```sql 
CREATE PREDICTOR mindsdb.home_rentals_predictor
FROM example_data
  (SELECT * FROM demo_data.home_rentals)
PREDICT rental_price;
```

```sql
Query OK, 0 rows affected (9.79 sec)
```

---

## 6. Checking the Status of a Predictor

A predictor may take a couple of minutes for the training to complete. You can monitor the status of your predictor by copying and pasting this command into your SQL client:

```sql
SELECT status
FROM mindsdb.predictors
WHERE name='home_rentals_predictor';
```

On execution, you should get:

```sql
+----------+
| status   |
+----------+
| training |
+----------+
```
Or:

```sql
+----------+
| status   |
+----------+
| complete |
+----------+
```

!!! attention "Predictor Status Must be 'complete' Before Making a Prediction"

---

## 7. Making a Prediction via [`#!sql SELECT`](/sql/api/select/)

The [`SELECT`](/sql/api/select/) syntax will allow you to make a prediction based on features.  Make your first prediction by copying and pasting this command into your SQL client:

```sql 
SELECT rental_price
FROM mindsdb.home_rentals_predictor
WHERE number_of_bathrooms=2 AND sqft=1000;
```

On execution, you should get:

```sql
+--------------+
| rental_price |
+--------------+
| 1130         |
+--------------+
```

!!! done "Congratulations"
      If you got this far, you have trained a predictive model using SQL and have used it to tell the future!<|MERGE_RESOLUTION|>--- conflicted
+++ resolved
@@ -30,15 +30,10 @@
 
 ---
 
-<<<<<<< HEAD
 ## 3. Connecting a Database [`#!sql CREATE DATABASE`](/sql/create/databases/)
 
 For this quickstart, we have already prepared some example data for you.  To add it to your account, use the [`#!sql CREATE DATABASE`](/sql/create/databases/) syntax by copying and pasting this command into your SQL client:
-=======
-## 3. Connecting a Database [`#!sql CREATE DATABASE`](sql/create/databases/)
 
-For this quickstart, we have already prepared some example data for you.  To add it to your account, use the [`#!sql CREATE DATABASE`](sql/create/databases/) syntax by copying and pasting this command into your SQL client:
->>>>>>> c17a0279
 
 ```sql
 CREATE DATABASE example_data
