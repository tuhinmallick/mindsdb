import pandas as pd
from typing import List
from mindsdb.integrations.libs.api_handler import APITable
from mindsdb.integrations.handlers.utilities.query_utilities import SELECTQueryParser, SELECTQueryExecutor
from mindsdb.integrations.utilities.sql_utils import extract_comparison_conditions
from mindsdb.utilities.log import get_log
from mindsdb_sql.parser import ast

logger = get_log("integrations.github_handler")


class GithubIssuesTable(APITable):
    """The GitHub Issue Table implementation"""

    def select(self, query: ast.Select) -> pd.DataFrame:
        """Pulls data from the GitHub "List repository issues" API

        Parameters
        ----------
        query : ast.Select
           Given SQL SELECT query

        Returns
        -------
        pd.DataFrame
            GitHub issues matching the query

        Raises
        ------
        ValueError
            If the query contains an unsupported condition
        """

        conditions = extract_comparison_conditions(query.where)

        if query.limit:
            total_results = query.limit.value
        else:
            total_results = 20

        issues_kwargs = {}
        order_by_conditions = {}

        if query.order_by and len(query.order_by) > 0:
            order_by_conditions["columns"] = []
            order_by_conditions["ascending"] = []

            for an_order in query.order_by:
                if an_order.field.parts[0] != "issues":
                    next

                if an_order.field.parts[1] in ["created", "updated", "comments"]:
                    if issues_kwargs != {}:
                        raise ValueError(
                            "Duplicate order conditions found for created/updated/comments"
                        )

                    issues_kwargs["sort"] = an_order.field.parts[1]
                    issues_kwargs["direction"] = an_order.direction
                elif an_order.field.parts[1] in self.get_columns():
                    order_by_conditions["columns"].append(an_order.field.parts[1])

                    if an_order.direction == "ASC":
                        order_by_conditions["ascending"].append(True)
                    else:
                        order_by_conditions["ascending"].append(False)
                else:
                    raise ValueError(
                        f"Order by unknown column {an_order.field.parts[1]}"
                    )

        for a_where in conditions:
            if a_where[1] == "state":
                if a_where[0] != "=":
                    raise ValueError("Unsupported where operation for state")
                if a_where[2] not in ["open", "closed", "all"]:
                    raise ValueError(
                        f"Unsupported where argument for state {a_where[2]}"
                    )

                issues_kwargs["state"] = a_where[2]

                continue
            if a_where[1] == "labels":
                if a_where[0] != "=":
                    raise ValueError("Unsupported where operation for labels")

                issues_kwargs["labels"] = a_where[2].split(",")

                continue
            if a_where[1] in ["assignee", "creator"]:
                if a_where[0] != "=":
                    raise ValueError(f"Unsupported where operation for {a_where[1]}")

                issues_kwargs[a_where[1]] = a_where[2]
            else:
                raise ValueError(f"Unsupported where argument {a_where[1]}")

        self.handler.connect()

        github_issues_df = pd.DataFrame(columns=self.get_columns())

        start = 0

        while True:
            try:
                for an_issue in self.handler.connection.get_repo(
                    self.handler.repository
                ).get_issues(**issues_kwargs)[start : start + 10]:
                    if an_issue.pull_request:
                        continue

                    logger.debug(f"Processing issue {an_issue.number}")

                    github_issues_df = pd.concat(
                        [
                            github_issues_df,
                            pd.DataFrame(
                                [
                                    {
                                        "number": an_issue.number,
                                        "title": an_issue.title,
                                        "state": an_issue.state,
                                        "creator": an_issue.user.login,
                                        "closed_by": an_issue.closed_by.login
                                        if an_issue.closed_by
                                        else None,
                                        "labels": ",".join(
                                            [label.name for label in an_issue.labels]
                                        ),
                                        "assignees": ",".join(
                                            [
                                                assignee.login
                                                for assignee in an_issue.assignees
                                            ]
                                        ),
                                        "comments": an_issue.comments,
                                        "body": an_issue.body,
                                        "created": an_issue.created_at,
                                        "updated": an_issue.updated_at,
                                        "closed": an_issue.closed_at,
                                    }
                                ]
                            ),
                        ]
                    )

                    if github_issues_df.shape[0] >= total_results:
                        break
            except IndexError:
                break

            if github_issues_df.shape[0] >= total_results:
                break
            else:
                start += 10

        selected_columns = []
        for target in query.targets:
            if isinstance(target, ast.Star):
                selected_columns = self.get_columns()
                break
            elif isinstance(target, ast.Identifier):
                selected_columns.append(target.parts[-1])
            else:
                raise ValueError(f"Unknown query target {type(target)}")

        if len(github_issues_df) == 0:
            github_issues_df = pd.DataFrame([], columns=selected_columns)
        else:
            github_issues_df.columns = self.get_columns()
            for col in set(github_issues_df.columns).difference(set(selected_columns)):
                github_issues_df = github_issues_df.drop(col, axis=1)

            if len(order_by_conditions.get("columns", [])) > 0:
                github_issues_df = github_issues_df.sort_values(
                    by=order_by_conditions["columns"],
                    ascending=order_by_conditions["ascending"],
                )

        return github_issues_df

    def insert(self, query: ast.Insert):
        """Inserts data into the GitHub "Create an issue" API

        Parameters
        ----------
        query : ast.Insert
           Given SQL INSERT query

        Raises
        ------
        ValueError
            If the query contains an unsupported condition
        """

        if self.handler.connection_data.get("api_key", None) is None:
            raise ValueError(
                "Need an authenticated connection in order to insert a GitHub issue"
            )

        self.handler.connect()
        current_repo = self.handler.connection.get_repo(self.handler.repository)

        columns = [col.name for col in query.columns]

        supported_columns = {"title", "body", "assignees", "milestone", "labels"}

        if not set(columns).issubset(supported_columns):
            unsupported_columns = set(columns).difference(supported_columns)
            raise ValueError(
                "Unsupported columns for GitHub issue insert: "
                + ", ".join(unsupported_columns)
            )

        for a_row in query.values:
            insert_kwargs = {}
            a_value = dict(zip(columns, a_row))

            if a_value.get("title", None) is None:
                raise ValueError("Title parameter is required to insert a GitHub issue")

            if a_value.get("body", None):
                insert_kwargs["body"] = a_value["body"]

            if a_value.get("assignees", None):
                insert_kwargs["assignees"] = []
                for an_assignee in a_value["assignees"].split(","):
                    an_assignee = an_assignee.replace(" ", "")
                    try:
                        github_user = self.handler.connection.get_user(an_assignee)
                    except Exception as e:
                        raise ValueError(
                            f'Encountered an exception looking up assignee "{an_assignee}" in GitHub: '
                            f"{type(e).__name__} - {e}"
                        )

                    insert_kwargs["assignees"].append(github_user)

            if a_value.get("milestone", None):
                current_milestones = current_repo.get_milestones()

                found_existing_milestone = False
                for a_milestone in current_milestones:
                    if a_milestone.title == a_value["milestone"]:
                        insert_kwargs["milestone"] = a_milestone
                        found_existing_milestone = True
                        break

                if not found_existing_milestone:
                    logger.debug(
                        f"Milestone \"{a_value['milestone']}\" not found, creating it"
                    )
                    insert_kwargs["milestone"] = current_repo.create_milestone(
                        a_value["milestone"]
                    )
                else:
                    logger.debug(f"Milestone \"{a_value['milestone']}\" already exists")

            if a_value.get("labels", None):
                insert_kwargs["labels"] = []

                inserted_labels = []
                for a_label in a_value["labels"].split(","):
                    a_label = a_label.replace(" ", "")
                    inserted_labels.append(a_label)

                existing_labels = current_repo.get_labels()

                existing_labels_set = set([label.name for label in existing_labels])

                if not set(inserted_labels).issubset(existing_labels_set):
                    new_inserted_labels = set(inserted_labels).difference(
                        existing_labels_set
                    )
                    logger.debug(
                        "Inserting new labels: " + ", ".join(new_inserted_labels)
                    )
                    for a_new_label in new_inserted_labels:
                        current_repo.create_label(a_new_label, "000000")

                for a_label in existing_labels:
                    if a_label.name in inserted_labels:
                        insert_kwargs["labels"].append(a_label)

            try:
                current_repo.create_issue(a_value["title"], **insert_kwargs)
            except Exception as e:
                raise ValueError(
                    f"Encountered an exception creating an issue in GitHub: "
                    f"{type(e).__name__} - {e}"
                )

    def get_columns(self) -> List[str]:
        """Gets all columns to be returned in pandas DataFrame responses

        Returns
        -------
        List[str]
            List of columns
        """
        return [
            "number",
            "title",
            "state",
            "creator",
            "closed_by",
            "labels",
            "assignees",
            "comments",
            "body",
            "created",
            "updated",
            "closed",
        ]


class GithubPullRequestsTable(APITable):
    """The GitHub Issue Table implementation"""

    def select(self, query: ast.Select) -> pd.DataFrame:
        """Pulls data from the GitHub "List repository pull requests" API

        Parameters
        ----------
        query : ast.Select
           Given SQL SELECT query

        Returns
        -------
        pd.DataFrame
            GitHub pull requests matching the query

        Raises
        ------
        ValueError
            If the query contains an unsupported condition
        """

        conditions = extract_comparison_conditions(query.where)

        if query.limit:
            total_results = query.limit.value
        else:
            total_results = 20

        issues_kwargs = {}
        order_by_conditions = {}

        if query.order_by and len(query.order_by) > 0:
            order_by_conditions["columns"] = []
            order_by_conditions["ascending"] = []

            for an_order in query.order_by:
                if an_order.field.parts[0] != "pull_requests":
                    next

                if an_order.field.parts[1] in ["created", "updated", "popularity"]:
                    if issues_kwargs != {}:
                        raise ValueError(
                            "Duplicate order conditions found for created/updated/popularity"
                        )

                    issues_kwargs["sort"] = an_order.field.parts[1]
                    issues_kwargs["direction"] = an_order.direction
                elif an_order.field.parts[1] == "long_running":
                    if issues_kwargs != {}:
                        raise ValueError(
                            "Duplicate order conditions found for long_running"
                        )

                    issues_kwargs["sort"] = "long-running"
                    issues_kwargs["direction"] = an_order.direction
                elif an_order.field.parts[1] in self.get_columns():
                    order_by_conditions["columns"].append(an_order.field.parts[1])

                    if an_order.direction == "ASC":
                        order_by_conditions["ascending"].append(True)
                    else:
                        order_by_conditions["ascending"].append(False)
                else:
                    raise ValueError(
                        f"Order by unknown column {an_order.field.parts[1]}"
                    )

        for a_where in conditions:
            if a_where[1] == "state":
                if a_where[0] != "=":
                    raise ValueError("Unsupported where operation for state")
                if a_where[2] not in ["open", "closed", "all"]:
                    raise ValueError(
                        f"Unsupported where argument for state {a_where[2]}"
                    )

                issues_kwargs["state"] = a_where[2]

                continue
            if a_where[1] in ["head", "base"]:
                if a_where[0] != "=":
                    raise ValueError(f"Unsupported where operation for {a_where[1]}")

                issues_kwargs[a_where[1]] = a_where[2]
            else:
                raise ValueError(f"Unsupported where argument {a_where[1]}")

        self.handler.connect()

        github_pull_requests_df = pd.DataFrame(columns=self.get_columns())

        start = 0

        while True:
            try:
                for a_pull in self.handler.connection.get_repo(
                    self.handler.repository
                ).get_pulls(**issues_kwargs)[start : start + 10]:

                    github_pull_requests_df = pd.concat(
                        [
                            github_pull_requests_df,
                            pd.DataFrame(
                                [
                                    {
                                        "number": a_pull.number,
                                        "title": a_pull.title,
                                        "state": a_pull.state,
                                        "creator": a_pull.user.login,
                                        "labels": ",".join(
                                            [label.name for label in a_pull.labels]
                                        ),
                                        "milestone": a_pull.milestone.title
                                        if a_pull.milestone
                                        else None,
                                        "assignees": ",".join(
                                            [
                                                assignee.login
                                                for assignee in a_pull.assignees
                                            ]
                                        ),
                                        "reviewers": ",".join(
                                            [
                                                reviewer.login
                                                for reviewer in a_pull.requested_reviewers
                                            ]
                                        ),
                                        "teams": ",".join(
                                            [
                                                team.name
                                                for team in a_pull.requested_teams
                                            ]
                                        ),
                                        "comments": a_pull.comments,
                                        "review_comments": a_pull.review_comments,
                                        "draft": a_pull.draft,
                                        "is_merged": a_pull.merged,
                                        "mergeable": a_pull.mergeable,
                                        "mergeable_state": a_pull.mergeable_state,
                                        "merged_by": a_pull.merged_by.login
                                        if a_pull.merged_by
                                        else None,
                                        "rebaseable": a_pull.rebaseable,
                                        "body": a_pull.body,
                                        "base": a_pull.base.ref
                                        if a_pull.base
                                        else None,
                                        "head": a_pull.head.ref
                                        if a_pull.head
                                        else None,
                                        "commits": a_pull.commits,
                                        "additions": a_pull.additions,
                                        "deletions": a_pull.deletions,
                                        "changed_files": a_pull.changed_files,
                                        "created": a_pull.created_at,
                                        "updated": a_pull.updated_at,
                                        "merged": a_pull.merged_at,
                                        "closed": a_pull.closed_at,
                                    }
                                ]
                            ),
                        ]
                    )

                    if github_pull_requests_df.shape[0] >= total_results:
                        break
            except IndexError:
                break

            if github_pull_requests_df.shape[0] >= total_results:
                break
            else:
                start += 10

        selected_columns = []
        for target in query.targets:
            if isinstance(target, ast.Star):
                selected_columns = self.get_columns()
                break
            elif isinstance(target, ast.Identifier):
                selected_columns.append(target.parts[-1])
            else:
                raise ValueError(f"Unknown query target {type(target)}")

        if len(github_pull_requests_df) == 0:
            github_pull_requests_df = pd.DataFrame([], columns=selected_columns)
        else:
            github_pull_requests_df.columns = self.get_columns()
            for col in set(github_pull_requests_df.columns).difference(
                set(selected_columns)
            ):
                github_pull_requests_df = github_pull_requests_df.drop(col, axis=1)

            if len(order_by_conditions.get("columns", [])) > 0:
                github_pull_requests_df = github_pull_requests_df.sort_values(
                    by=order_by_conditions["columns"],
                    ascending=order_by_conditions["ascending"],
                )

        return github_pull_requests_df

    def get_columns(self) -> List[str]:
        """Gets all columns to be returned in pandas DataFrame responses

        Returns
        -------
        List[str]
            List of columns
        """
        return [
            "number",
            "title",
            "state",
            "creator",
            "labels",
            "milestone",
            "assignees",
            "reviewers",
            "teams",
            "comments",
            "review_comments",
            "draft",
            "is_merged",
            "mergeable",
            "mergeable_state",
            "merged_by",
            "rebaseable",
            "body",
            "base",
            "head",
            "commits",
            "additions",
            "deletions",
            "changed_files",
            "created",
            "updated",
            "merged",
            "closed",
        ]

class GithubCommitsTable(APITable):
    """The GitHub Commits Table implementation"""

    def select(self, query: ast.Select) -> pd.DataFrame:
        """Pulls data from the GitHub "List commits" API

        Parameters
        ----------
        query : ast.Select
           Given SQL SELECT query

        Returns
        -------
        pd.DataFrame

            GitHub commits matching the query

        Raises
        ------
        ValueError
            If the query contains an unsupported condition
        """

        conditions = extract_comparison_conditions(query.where)

        if query.limit:
            total_results = query.limit.value
        else:
            total_results = 20

        commits_kwargs = {}
        order_by_conditions = {}

        if query.order_by and len(query.order_by) > 0:
            order_by_conditions["columns"] = []
            order_by_conditions["ascending"] = []

            for an_order in query.order_by:
                if an_order.field.parts[0] != "commits":
                    next

                if an_order.field.parts[1] in ["author", "date", "message"]:
                    if commits_kwargs != {}:
                        raise ValueError(
                            "Duplicate order conditions found for author/date/message"
                        )

                    commits_kwargs["sort"] = an_order.field.parts[1]
                    commits_kwargs["direction"] = an_order.direction
                elif an_order.field.parts[1] in self.get_columns():
                    order_by_conditions["columns"].append(an_order.field.parts[1])

                    if an_order.direction == "ASC":
                        order_by_conditions["ascending"].append(True)
                    else:
                        order_by_conditions["ascending"].append(False)
                else:
                    raise ValueError(
                        f"Order by unknown column {an_order.field.parts[1]}"
                    )

        for a_where in conditions:
            if a_where[1] == "author":
                if a_where[0] != "=":
                    raise ValueError("Unsupported where operation for author")
                commits_kwargs["author"] = a_where[2]
            else:
                raise ValueError(f"Unsupported where argument {a_where[1]}")

        self.handler.connect()

        github_commits_df = pd.DataFrame(columns=self.get_columns())

        start = 0

        while True:
            try:

                for a_commit in self.handler.connection.get_repo(
                    self.handler.repository
                ).get_commits(**commits_kwargs)[start : start + 10]:
                    logger.debug(f"Processing commit {a_commit.sha}")

                    github_commits_df = pd.concat(
                        [
                            github_commits_df,
                            pd.DataFrame(
                                [
                                    {
                                        "sha": a_commit.sha,
                                        "author": a_commit.commit.author.name,
                                        "date": a_commit.commit.author.date,
                                        "message": a_commit.commit.message,
                                    }
                                ]
                            ),
                        ]
                    )

                    if github_commits_df.shape[0] >= total_results:
                        break
            except IndexError:
                break

            if github_commits_df.shape[0] >= total_results:
                break
            else:
                start += 10

        selected_columns = []
        for target in query.targets:
            if isinstance(target, ast.Star):
                selected_columns = self.get_columns()
                break
            elif isinstance(target, ast.Identifier):
                selected_columns.append(target.parts[-1])
            else:
                raise ValueError(f"Unknown query target {type(target)}")

        if len(github_commits_df) == 0:
            github_commits_df = pd.DataFrame([], columns=selected_columns)
        else:
            github_commits_df.columns = self.get_columns()
            for col in set(github_commits_df.columns).difference(
                set(selected_columns)
            ):
                github_commits_df = github_commits_df.drop(col, axis=1)

            if len(order_by_conditions.get("columns", [])) > 0:
                github_commits_df = github_commits_df.sort_values(
                    by=order_by_conditions["columns"],
                    ascending=order_by_conditions["ascending"],
                )

        return github_commits_df

    def get_columns(self) -> List[str]:
        """Gets all columns to be returned in pandas DataFrame responses

        Returns
        -------
        List[str]
            List of columns
        """

        return ["sha", "author", "date", "message"]
      
class GithubReleasesTable(APITable):
    """The GitHub Releases Table implementation"""

    def select(self, query: ast.Select) -> pd.DataFrame:
        """Pulls data from the GitHub "List repository releases" API

        Parameters
        ----------
        query : ast.Select
           Given SQL SELECT query

        Returns
        -------
        pd.DataFrame

            GitHub releases matching the query

        Raises
        ------
        ValueError
            If the query contains an unsupported condition
        """

        select_statement_parser = SELECTQueryParser(
            query,
            'releases',
            self.get_columns()
        )

        selected_columns, where_conditions, order_by_conditions, result_limit = select_statement_parser.parse_query()

        total_results = result_limit if result_limit else 20

        self.handler.connect()

        github_releases_df = pd.DataFrame(columns=self.get_columns())

        start = 0

        while True:
            try:

                for a_release in self.handler.connection.get_repo(
                    self.handler.repository
                ).get_releases()[start: start + 10]:

                    logger.debug(f"Processing release {a_release.id}")

                    github_releases_df = pd.concat(
                        [
                            github_releases_df,
                            pd.DataFrame(
                                [
                                    {
                                        "id": self.check_none(a_release.id),
                                        "author": self.check_none(a_release.author.login),
                                        "body": self.check_none(a_release.body),
                                        "created_at": self.check_none(str(a_release.created_at)),
                                        "html_url": self.check_none(a_release.html_url),
                                        "published_at": self.check_none(str(a_release.published_at)),
                                        "tag_name": self.check_none(a_release.tag_name),
                                        "title": self.check_none(a_release.title),
                                        "url": self.check_none(a_release.url),
                                        "zipball_url": self.check_none(a_release.zipball_url)
                                    }
                                ]
                            ),
                        ]
                    )

                    if github_releases_df.shape[0] >= total_results:
                        break
            except IndexError:
                break

            if github_releases_df.shape[0] >= total_results:
                break
            else:
                start += 10

        select_statement_executor = SELECTQueryExecutor(
            github_releases_df,
            selected_columns,
            where_conditions,
            order_by_conditions
        )

        github_releases_df = select_statement_executor.execute_query()

        return github_releases_df

    def check_none(self, val):
        return "" if val is None else val

    def get_columns(self) -> List[str]:
        """Gets all columns to be returned in pandas DataFrame responses

        Returns
        -------
        List[str]
            List of columns
        """

        return [
            "id",
            "author",
            "body",
            "created_at",
            "html_url",
            "published_at",
            "tag_name",
            "title",
            "url",
            "zipball_url"
        ]
     
class GithubBranchesTable(APITable):
    """The GitHub Branches Table implementation"""

    def select(self, query: ast.Select) -> pd.DataFrame:
        """Pulls data from the GitHub "List repository branches" API

        Parameters
        ----------
        query : ast.Select
           Given SQL SELECT query

        Returns
        -------
        pd.DataFrame

            GitHub branches matching the query

        Raises
        ------
        ValueError
            If the query contains an unsupported condition
        """

        select_statement_parser = SELECTQueryParser(
            query,
            'branches',
            self.get_columns()
        )

        selected_columns, where_conditions, order_by_conditions, result_limit = select_statement_parser.parse_query()

        total_results = result_limit if result_limit else 20

        self.handler.connect()

        github_branches_df = pd.DataFrame(columns=self.get_columns())

        start = 0

        while True:
            try:

                for branch in self.handler.connection.get_repo(self.handler.repository).get_branches()[start: start + 10]:
                    logger.debug(f"Processing branch {branch.name}")
                    raw_data = branch.raw_data
                    github_branches_df = pd.concat(
                        [
                            github_branches_df,
                            pd.DataFrame(
                                [
                                    {
                                        "name": self.check_none(raw_data["name"]),
                                        "url": "https://github.com/" + self.handler.repository + "/tree/" + raw_data["name"],
                                        "commit_sha": self.check_none(raw_data["commit"]["sha"]),
                                        "commit_url": self.check_none(raw_data["commit"]["url"]),
                                        "protected": self.check_none(raw_data["protected"])
                                    }
                                ]
                            ),
                        ]
                    )

                    if github_branches_df.shape[0] >= total_results: break
            except IndexError:
                break

            if github_branches_df.shape[0] >= total_results:
                break
            else:
                start += 10

        select_statement_executor = SELECTQueryExecutor(
            github_branches_df,
            selected_columns,
            where_conditions,
            order_by_conditions
        )

        github_branches_df = select_statement_executor.execute_query()

        return github_branches_df

    def check_none(self, val):
        return "" if val is None else val

    def get_columns(self) -> List[str]:
        """Gets all columns to be returned in pandas DataFrame responses

        Returns
        -------
        List[str]
            List of columns
        """

        return [
            "name",
            "url",
            "commit_sha",
            "commit_url",
            "protected"
        ]

class GithubContributorsTable(APITable):
    """The GitHub Contributors Table implementation"""

    def select(self, query: ast.Select) -> pd.DataFrame:
        """Pulls data from the GitHub "List repository contributors" API

        Parameters
        ----------
        query : ast.Select
           Given SQL SELECT query

        Returns
        -------
        pd.DataFrame

            GitHub contributors matching the query

        Raises
        ------
        ValueError
            If the query contains an unsupported condition
        """

        select_statement_parser = SELECTQueryParser(
            query,
            'contributors',
            self.get_columns()
        )

        selected_columns, where_conditions, order_by_conditions, result_limit = select_statement_parser.parse_query()

        total_results = result_limit if result_limit else 20

        self.handler.connect()

        github_contributors_df = pd.DataFrame(columns=self.get_columns())

        start = 0

        while True:
            try:

                for contributor in self.handler.connection.get_repo(self.handler.repository).get_contributors()[start: start + 10]:
                    
                    raw_data = contributor.raw_data
                    github_contributors_df = pd.concat(
                        [
                            github_contributors_df,
                            pd.DataFrame(
                                [
                                    {
                                        "avatar_url": self.check_none(raw_data["avatar_url"]),
                                        "html_url": self.check_none(raw_data["html_url"]),
                                        "followers_url": self.check_none(raw_data["followers_url"]),
                                        "subscriptions_url": self.check_none(raw_data["subscriptions_url"]),
                                        "organizations_url": self.check_none(raw_data["organizations_url"]),
                                        "repos_url": self.check_none(raw_data["repos_url"]),
                                        "events_url": self.check_none(raw_data["events_url"]),
                                        "received_events_url": self.check_none(raw_data["received_events_url"]),
                                        "site_admin": self.check_none(raw_data["site_admin"]),
                                        "name": self.check_none(raw_data["name"]),
                                        "company": self.check_none(raw_data["company"]),
                                        "blog": self.check_none(raw_data["blog"]),
                                        "location": self.check_none(raw_data["location"]),
                                        "email": self.check_none(raw_data["email"]),
                                        "hireable": self.check_none(raw_data["hireable"]),
                                        "bio": self.check_none(raw_data["bio"]),
                                        "twitter_username": self.check_none(raw_data["twitter_username"]),
                                        "public_repos": self.check_none(raw_data["public_repos"]),
                                        "public_gists": self.check_none(raw_data["public_repos"]),
                                        "followers": self.check_none(raw_data["followers"]),
                                        "following": self.check_none(raw_data["following"]),
                                        "created_at": self.check_none(raw_data["created_at"]),
                                        "updated_at": self.check_none(raw_data["updated_at"])
                                    }
                                ]
                            ),
                        ]
                    )

                    if github_contributors_df.shape[0] >= total_results:
                        break
            except IndexError:
                break

            if github_contributors_df.shape[0] >= total_results:
                break
            else:
                start += 10

        select_statement_executor = SELECTQueryExecutor(
            github_contributors_df,
            selected_columns,
            where_conditions,
            order_by_conditions
        )

        github_contributors_df = select_statement_executor.execute_query()

        return github_contributors_df

    def check_none(self, val):
        return "" if val is None else val

    def get_columns(self) -> List[str]:
        """Gets all columns to be returned in pandas DataFrame responses

        Returns
        -------
        List[str]
            List of columns
        """

        return [
            "avatar_url",
            "html_url",
            "followers_url",
            "subscriptions_url",
            "organizations_url",
            "repos_url",
            "events_url",
            "received_events_url",
            "site_admin",
            "name",
            "company",
            "blog",
            "location",
            "email",
            "hireable",
            "bio",
            "twitter_username",
            "public_repos",
            "public_gists",
            "followers",
            "following",
            "created_at",
            "updated_at"
        ]
        
<<<<<<< HEAD
class GithubMilestonesTable(APITable):
    """The GitHub Milestones Table implementation"""

    def select(self, query: ast.Select) -> pd.DataFrame:
        """Pulls data from the GitHub "List repository milestones" API
=======
class GithubProjectsTable(APITable):
    """The GitHub Projects Table implementation"""

    def select(self, query: ast.Select) -> pd.DataFrame:
        """Pulls data from the GitHub "List repository projects" API
>>>>>>> 97ee467c

        Parameters
        ----------
        query : ast.Select
           Given SQL SELECT query

        Returns
        -------
        pd.DataFrame

<<<<<<< HEAD
            GitHub milestones matching the query
=======
            GitHub projects matching the query
>>>>>>> 97ee467c

        Raises
        ------
        ValueError
            If the query contains an unsupported condition
        """

        select_statement_parser = SELECTQueryParser(
            query,
<<<<<<< HEAD
            'milestones',
=======
            'projects',
>>>>>>> 97ee467c
            self.get_columns()
        )

        selected_columns, where_conditions, order_by_conditions, result_limit = select_statement_parser.parse_query()

        total_results = result_limit if result_limit else 20

        self.handler.connect()

<<<<<<< HEAD
        github_milestones_df = pd.DataFrame(columns=self.get_columns())
=======
        github_projects_df = pd.DataFrame(columns=self.get_columns())
>>>>>>> 97ee467c

        start = 0

        while True:
            try:

<<<<<<< HEAD
                for milestone in self.handler.connection.get_repo(self.handler.repository).get_milestones()[start: start + 10]:
                    
                    raw_data = milestone.raw_data
                    github_milestones_df = pd.concat(
                        [
                            github_milestones_df,
                            pd.DataFrame(
                                [
                                    {
                                        "url": self.check_none(raw_data["url"]),
                                        "html_url": self.check_none(raw_data["html_url"]),
                                        "labels_url": self.check_none(raw_data["labels_url"]),
                                        "id": self.check_none(raw_data["id"]),
                                        "node_id": self.check_none(raw_data["node_id"]),
                                        "number": self.check_none(raw_data["number"]),
                                        "title": self.check_none(raw_data["title"]),
                                        "description": self.check_none(raw_data["description"]),
                                        "creator": self.check_none(raw_data["creator"]),
                                        "open_issues": self.check_none(raw_data["open_issues"]),
                                        "closed_issues": self.check_none(raw_data["closed_issues"]),
                                        "state": self.check_none(raw_data["state"]), 
                                        "created_at": self.check_none(raw_data["created_at"]),
                                        "updated_at": self.check_none(raw_data["updated_at"]),
                                        "due_on": self.check_none(raw_data["due_on"]),
                                        "closed_at": self.check_none(raw_data["closed_at"])
                                    }
                                ]
                            ),
                        ]
                    )

                    if github_milestones_df.shape[0] >= total_results:
=======
                for project in self.handler.connection.get_repo(self.handler.repository).get_projects()[start: start + 10]:
                    
                    raw_data = project.raw_data
                    github_projects_df = pd.concat(
                        [
                            github_projects_df,
                            pd.DataFrame(
                                [
                                    {
                                        "owner_url": self.check_none(raw_data["owner_url"]),
                                        "url": self.check_none(raw_data["url"]), 
                                        "html_url": self.check_none(raw_data["html_url"]),
                                        "columns_url": self.check_none(raw_data["columns_url"]), 
                                        "id": self.check_none(raw_data["id"]), 
                                        "node_id": self.check_none(raw_data["node_id"]), 
                                        "name": self.check_none(raw_data["name"]), 
                                        "body": self.check_none(raw_data["body"]), 
                                        "number": self.check_none(raw_data["number"]), 
                                        "state": self.check_none(raw_data["state"]), 
                                        "created_at": self.check_none(raw_data["created_at"]), 
                                        "updated_at": self.check_none(raw_data["updated_at"]),
                                        "creator_login": self.check_none(raw_data["creator"]["login"]),
                                        "creator_id": self.check_none(raw_data["creator"]["id"]),
                                        "creator_url": self.check_none(raw_data["creator"]["url"]),
                                        "creator_html_url": self.check_none(raw_data["creator"]["html_url"]),
                                        "creator_site_admin": self.check_none(raw_data["creator"]["site_admin"])
                                    }
                                ]
                            ),
                        ]
                    )

                    if github_projects_df.shape[0] >= total_results:
>>>>>>> 97ee467c
                        break
            except IndexError:
                break

<<<<<<< HEAD
            if github_milestones_df.shape[0] >= total_results:
=======
            if github_projects_df.shape[0] >= total_results:
>>>>>>> 97ee467c
                break
            else:
                start += 10

        select_statement_executor = SELECTQueryExecutor(
<<<<<<< HEAD
            github_milestones_df,
=======
            github_projects_df,
>>>>>>> 97ee467c
            selected_columns,
            where_conditions,
            order_by_conditions
        )

<<<<<<< HEAD
        github_milestones_df = select_statement_executor.execute_query()

        return github_milestones_df
=======
        github_projects_df = select_statement_executor.execute_query()

        return github_projects_df
>>>>>>> 97ee467c

    def check_none(self, val):
        return "" if val is None else val

    def get_columns(self) -> List[str]:
        """Gets all columns to be returned in pandas DataFrame responses

        Returns
        -------
        List[str]
            List of columns
        """

        return [
<<<<<<< HEAD
            "url", 
            "html_url", 
            "labels_url", 
            "id", 
            "node_id", 
            "number", 
            "title", 
            "description", 
            "creator", 
            "open_issues", 
            "closed_issues", 
            "state", 
            "created_at", 
            "updated_at", 
            "due_on", 
            "closed_at"
=======
            "owner_url", 
            "url",
            "html_url", 
            "columns_url", 
            "id", 
            "node_id",
            "name", 
            "body", 
            "number", 
            "state", 
            "created_at",
            "updated_at", 
            "creator_login", 
            "creator_id", 
            "creator_url",
            "creator_html_url", 
            "creator_site_admin"
>>>>>>> 97ee467c
        ]<|MERGE_RESOLUTION|>--- conflicted
+++ resolved
@@ -1060,19 +1060,11 @@
             "updated_at"
         ]
         
-<<<<<<< HEAD
-class GithubMilestonesTable(APITable):
-    """The GitHub Milestones Table implementation"""
-
-    def select(self, query: ast.Select) -> pd.DataFrame:
-        """Pulls data from the GitHub "List repository milestones" API
-=======
 class GithubProjectsTable(APITable):
     """The GitHub Projects Table implementation"""
 
     def select(self, query: ast.Select) -> pd.DataFrame:
         """Pulls data from the GitHub "List repository projects" API
->>>>>>> 97ee467c
 
         Parameters
         ----------
@@ -1083,11 +1075,7 @@
         -------
         pd.DataFrame
 
-<<<<<<< HEAD
-            GitHub milestones matching the query
-=======
             GitHub projects matching the query
->>>>>>> 97ee467c
 
         Raises
         ------
@@ -1097,11 +1085,7 @@
 
         select_statement_parser = SELECTQueryParser(
             query,
-<<<<<<< HEAD
-            'milestones',
-=======
             'projects',
->>>>>>> 97ee467c
             self.get_columns()
         )
 
@@ -1111,51 +1095,13 @@
 
         self.handler.connect()
 
-<<<<<<< HEAD
-        github_milestones_df = pd.DataFrame(columns=self.get_columns())
-=======
         github_projects_df = pd.DataFrame(columns=self.get_columns())
->>>>>>> 97ee467c
 
         start = 0
 
         while True:
             try:
 
-<<<<<<< HEAD
-                for milestone in self.handler.connection.get_repo(self.handler.repository).get_milestones()[start: start + 10]:
-                    
-                    raw_data = milestone.raw_data
-                    github_milestones_df = pd.concat(
-                        [
-                            github_milestones_df,
-                            pd.DataFrame(
-                                [
-                                    {
-                                        "url": self.check_none(raw_data["url"]),
-                                        "html_url": self.check_none(raw_data["html_url"]),
-                                        "labels_url": self.check_none(raw_data["labels_url"]),
-                                        "id": self.check_none(raw_data["id"]),
-                                        "node_id": self.check_none(raw_data["node_id"]),
-                                        "number": self.check_none(raw_data["number"]),
-                                        "title": self.check_none(raw_data["title"]),
-                                        "description": self.check_none(raw_data["description"]),
-                                        "creator": self.check_none(raw_data["creator"]),
-                                        "open_issues": self.check_none(raw_data["open_issues"]),
-                                        "closed_issues": self.check_none(raw_data["closed_issues"]),
-                                        "state": self.check_none(raw_data["state"]), 
-                                        "created_at": self.check_none(raw_data["created_at"]),
-                                        "updated_at": self.check_none(raw_data["updated_at"]),
-                                        "due_on": self.check_none(raw_data["due_on"]),
-                                        "closed_at": self.check_none(raw_data["closed_at"])
-                                    }
-                                ]
-                            ),
-                        ]
-                    )
-
-                    if github_milestones_df.shape[0] >= total_results:
-=======
                 for project in self.handler.connection.get_repo(self.handler.repository).get_projects()[start: start + 10]:
                     
                     raw_data = project.raw_data
@@ -1189,40 +1135,25 @@
                     )
 
                     if github_projects_df.shape[0] >= total_results:
->>>>>>> 97ee467c
                         break
             except IndexError:
                 break
 
-<<<<<<< HEAD
-            if github_milestones_df.shape[0] >= total_results:
-=======
             if github_projects_df.shape[0] >= total_results:
->>>>>>> 97ee467c
                 break
             else:
                 start += 10
 
         select_statement_executor = SELECTQueryExecutor(
-<<<<<<< HEAD
-            github_milestones_df,
-=======
             github_projects_df,
->>>>>>> 97ee467c
             selected_columns,
             where_conditions,
             order_by_conditions
         )
 
-<<<<<<< HEAD
-        github_milestones_df = select_statement_executor.execute_query()
-
-        return github_milestones_df
-=======
         github_projects_df = select_statement_executor.execute_query()
 
         return github_projects_df
->>>>>>> 97ee467c
 
     def check_none(self, val):
         return "" if val is None else val
@@ -1237,24 +1168,6 @@
         """
 
         return [
-<<<<<<< HEAD
-            "url", 
-            "html_url", 
-            "labels_url", 
-            "id", 
-            "node_id", 
-            "number", 
-            "title", 
-            "description", 
-            "creator", 
-            "open_issues", 
-            "closed_issues", 
-            "state", 
-            "created_at", 
-            "updated_at", 
-            "due_on", 
-            "closed_at"
-=======
             "owner_url", 
             "url",
             "html_url", 
@@ -1272,5 +1185,129 @@
             "creator_url",
             "creator_html_url", 
             "creator_site_admin"
->>>>>>> 97ee467c
+        ]
+      
+class GithubMilestonesTable(APITable):
+    """The GitHub Milestones Table implementation"""
+
+    def select(self, query: ast.Select) -> pd.DataFrame:
+        """Pulls data from the GitHub "List repository milestones" API
+
+        Parameters
+        ----------
+        query : ast.Select
+           Given SQL SELECT query
+
+        Returns
+        -------
+        pd.DataFrame
+
+            GitHub milestones matching the query
+
+        Raises
+        ------
+        ValueError
+            If the query contains an unsupported condition
+        """
+
+        select_statement_parser = SELECTQueryParser(
+            query,
+            'milestones',
+            self.get_columns()
+        )
+
+        selected_columns, where_conditions, order_by_conditions, result_limit = select_statement_parser.parse_query()
+
+        total_results = result_limit if result_limit else 20
+
+        self.handler.connect()
+
+        github_milestones_df = pd.DataFrame(columns=self.get_columns())
+
+        start = 0
+
+        while True:
+            try:
+
+                for milestone in self.handler.connection.get_repo(self.handler.repository).get_milestones()[start: start + 10]:
+                    
+                    raw_data = milestone.raw_data
+                    github_milestones_df = pd.concat(
+                        [
+                            github_milestones_df,
+                            pd.DataFrame(
+                                [
+                                    {
+                                        "url": self.check_none(raw_data["url"]),
+                                        "html_url": self.check_none(raw_data["html_url"]),
+                                        "labels_url": self.check_none(raw_data["labels_url"]),
+                                        "id": self.check_none(raw_data["id"]),
+                                        "node_id": self.check_none(raw_data["node_id"]),
+                                        "number": self.check_none(raw_data["number"]),
+                                        "title": self.check_none(raw_data["title"]),
+                                        "description": self.check_none(raw_data["description"]),
+                                        "creator": self.check_none(raw_data["creator"]),
+                                        "open_issues": self.check_none(raw_data["open_issues"]),
+                                        "closed_issues": self.check_none(raw_data["closed_issues"]),
+                                        "state": self.check_none(raw_data["state"]), 
+                                        "created_at": self.check_none(raw_data["created_at"]),
+                                        "updated_at": self.check_none(raw_data["updated_at"]),
+                                        "due_on": self.check_none(raw_data["due_on"]),
+                                        "closed_at": self.check_none(raw_data["closed_at"])
+                                    }
+                                ]
+                            ),
+                        ]
+                    )
+
+                    if github_milestones_df.shape[0] >= total_results:
+                        break
+            except IndexError:
+                break
+
+            if github_milestones_df.shape[0] >= total_results:
+                break
+            else:
+                start += 10
+
+        select_statement_executor = SELECTQueryExecutor(
+            github_milestones_df,
+            selected_columns,
+            where_conditions,
+            order_by_conditions
+        )
+
+        github_milestones_df = select_statement_executor.execute_query()
+
+        return github_milestones_df
+
+    def check_none(self, val):
+        return "" if val is None else val
+
+    def get_columns(self) -> List[str]:
+        """Gets all columns to be returned in pandas DataFrame responses
+
+        Returns
+        -------
+        List[str]
+            List of columns
+        """
+
+        return [
+            "url", 
+            "html_url", 
+            "labels_url", 
+            "id", 
+            "node_id", 
+            "number", 
+            "title", 
+            "description", 
+            "creator", 
+            "open_issues", 
+            "closed_issues", 
+            "state", 
+            "created_at", 
+            "updated_at", 
+            "due_on", 
+            "closed_at"
         ]