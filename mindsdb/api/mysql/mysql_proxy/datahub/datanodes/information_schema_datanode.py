--- conflicted
+++ resolved
@@ -228,18 +228,6 @@
             "PAD_ATTRIBUTE",
         ],
         # MindsDB specific:
-<<<<<<< HEAD
-        'MODELS': ['NAME', 'ENGINE', 'PROJECT', 'VERSION', 'STATUS', 'ACCURACY', 'PREDICT', 'UPDATE_STATUS', 'MINDSDB_VERSION', 'ERROR', 'SELECT_DATA_QUERY', 'TRAINING_OPTIONS', 'CURRENT_TRAINING_PHASE', 'TOTAL_TRAINING_PHASES', 'TRAINING_PHASE_NAME', 'TAG', 'CREATED_AT', 'TRAINING_TIME'],
-        'MODELS_VERSIONS': ['NAME', 'ENGINE', 'PROJECT', 'ACTIVE', 'VERSION', 'STATUS', 'ACCURACY', 'PREDICT', 'UPDATE_STATUS', 'MINDSDB_VERSION', 'ERROR', 'SELECT_DATA_QUERY', 'TRAINING_OPTIONS', 'TAG', 'CREATED_AT', 'TRAINING_TIME'],
-        'DATABASES': ['NAME', 'TYPE', 'ENGINE', 'CONNECTION_DATA'],
-        'ML_ENGINES': ['NAME', 'HANDLER', 'CONNECTION_DATA'],
-        'HANDLERS': ['NAME', 'TYPE', 'TITLE', 'DESCRIPTION', 'VERSION', 'CONNECTION_ARGS', 'IMPORT_SUCCESS', 'IMPORT_ERROR'],
-        'JOBS': ['NAME', 'PROJECT', 'START_AT', 'END_AT', 'NEXT_RUN_AT', 'SCHEDULE_STR', 'QUERY'],
-        'MDB_TRIGGERS': ['NAME', 'PROJECT', 'DATABASE', 'TABLE', 'QUERY', 'LAST_ERROR'],
-        'JOBS_HISTORY': ['NAME', 'PROJECT', 'RUN_START', 'RUN_END', 'ERROR', 'QUERY'],
-        'CHATBOTS': ['NAME', 'PROJECT', 'DATABASE', 'MODEL_NAME', 'PARAMS', 'IS_RUNNING', 'LAST_ERROR'],
-        'KNOWLEDGE_BASES': ['NAME', 'PROJECT', 'MODEL', 'STORAGE'],
-=======
         "MODELS": [
             "NAME",
             "ENGINE",
@@ -312,7 +300,6 @@
             "LAST_ERROR",
         ],
         "KNOWLEDGE_BASES": ["NAME", "PROJECT", "MODEL", "STORAGE"],
->>>>>>> 777851ba
     }
 
     def __init__(self, session):
@@ -332,24 +319,6 @@
             )
 
         self.get_dataframe_funcs = {
-<<<<<<< HEAD
-            'TABLES': self._get_tables,
-            'COLUMNS': self._get_columns,
-            'SCHEMATA': self._get_schemata,
-            'ENGINES': self._get_engines,
-            'CHARACTER_SETS': self._get_charsets,
-            'COLLATIONS': self._get_collations,
-            'MODELS': self._get_models,
-            'MODELS_VERSIONS': self._get_models_versions,
-            'DATABASES': self._get_databases,
-            'ML_ENGINES': self._get_ml_engines,
-            'HANDLERS': self._get_handlers,
-            'JOBS': self._get_jobs,
-            'JOBS_HISTORY': self._get_jobs_history,
-            'MDB_TRIGGERS': self._get_triggers,
-            'CHATBOTS': self._get_chatbots,
-            'KNOWLEDGE_BASES': self._get_knowledge_bases,
-=======
             "TABLES": self._get_tables,
             "COLUMNS": self._get_columns,
             "SCHEMATA": self._get_schemata,
@@ -366,7 +335,6 @@
             "MDB_TRIGGERS": self._get_triggers,
             "CHATBOTS": self._get_chatbots,
             "KNOWLEDGE_BASES": self._get_knowledge_bases,
->>>>>>> 777851ba
         }
         for table_name in self.information_schema:
             if table_name not in self.get_dataframe_funcs:
@@ -727,7 +695,7 @@
                 kb.embedding_model.name,
                 kb.vector_database.name + '.' + kb.vector_database_table
             ) for kb in kb_list
-        ]
+        ] 
 
         return pd.DataFrame(data, columns=columns)
 
