"""
*******************************************************
 * Copyright (C) 2017 MindsDB Inc. <copyright@mindsdb.com>
 *
 * This file is part of MindsDB Server.
 *
 * MindsDB Server can not be copied and/or distributed without the express
 * permission of MindsDB Inc
 *******************************************************
"""


import os
import sys
import socketserver as SocketServer
import ssl
import traceback
import json
import atexit
import tempfile
import datetime
import socket
import struct
from collections import OrderedDict
from functools import partial
import select
import base64
from typing import List, Dict

import pandas as pd
from mindsdb_sql import parse_sql
from mindsdb_sql.parser.ast import (
    RollbackTransaction,
    CommitTransaction,
    StartTransaction,
    BinaryOperation,
    DropDatabase,
    NullConstant,
    CreateTable,
    TableColumn,
    Identifier,
    DropTables,
    Parameter,
    Describe,
    Constant,
    Function,
    Explain,
    Delete,
    Insert,
    Select,
    Star,
    Show,
    Set,
    Use
)
from mindsdb_sql.parser.dialects.mysql import Variable
from mindsdb_sql.parser.dialects.mindsdb import (
    CreateDatasource,
    RetrainPredictor,
    CreatePredictor,
    DropDatasource,
    DropPredictor,
    CreateView
)

from mindsdb.api.mysql.mysql_proxy.utilities.sql import query_df
from mindsdb.utilities.wizards import make_ssl_cert
from mindsdb.utilities.config import Config
from mindsdb.api.mysql.mysql_proxy.data_types.mysql_packet import Packet
from mindsdb.api.mysql.mysql_proxy.controllers.session_controller import SessionController
from mindsdb.api.mysql.mysql_proxy.classes.client_capabilities import ClentCapabilities
from mindsdb.api.mysql.mysql_proxy.classes.server_capabilities import server_capabilities
from mindsdb.api.mysql.mysql_proxy.classes.sql_statement_parser import SqlStatementParser
from mindsdb.api.mysql.mysql_proxy.utilities import log
from mindsdb.api.mysql.mysql_proxy.utilities import (
    SqlApiException,
    ErBadDbError,
    ErBadTableError,
    ErKeyColumnDoesNotExist,
    ErTableExistError,
    ErDubFieldName,
    ErDbDropDelete,
    ErNonInsertableTable,
    ErNotSupportedYet,
)
from mindsdb.api.mysql.mysql_proxy.utilities.functions import get_column_in_case

from mindsdb.api.mysql.mysql_proxy.external_libs.mysql_scramble import scramble as scramble_func
from mindsdb.api.mysql.mysql_proxy.classes.sql_query import (
    SQLQuery,
)

from mindsdb.api.mysql.mysql_proxy.libs.constants.mysql import (
    getConstName,
    CHARSET_NUMBERS,
    ERR,
    COMMANDS,
    TYPES,
    SERVER_VARIABLES,
    DEFAULT_AUTH_METHOD,
    SERVER_STATUS,
    FIELD_FLAG,
    CAPABILITIES
)

from mindsdb.api.mysql.mysql_proxy.data_types.mysql_packets import (
    ErrPacket,
    HandshakePacket,
    FastAuthFail,
    PasswordAnswer,
    HandshakeResponsePacket,
    OkPacket,
    SwitchOutPacket,
    SwitchOutResponse,
    CommandPacket,
    ColumnCountPacket,
    ColumnDefenitionPacket,
    ResultsetRowPacket,
    EofPacket,
    STMTPrepareHeaderPacket,
    BinaryResultsetRowPacket
)

from mindsdb.interfaces.datastore.datastore import DataStore
from mindsdb.interfaces.model.model_interface import ModelInterface
from mindsdb.interfaces.database.integrations import IntegrationController
from mindsdb.interfaces.database.views import ViewController


def empty_fn():
    pass


def check_auth(username, password, scramble_func, salt, company_id, config):
    '''
    '''
    try:
        hardcoded_user = config['api']['mysql']['user']
        hardcoded_password = config['api']['mysql']['password']
        hardcoded_password_hash = scramble_func(hardcoded_password, salt)
        hardcoded_password = hardcoded_password.encode()

        if password is None:
            password = ''
        if isinstance(password, str):
            password = password.encode()

        integration = None
        integration_type = None
        extracted_username = username
        integrations_names = IntegrationController().get_all(company_id).keys()
        for integration_name in integrations_names:
            if username == f'{hardcoded_user}_{integration_name}':
                extracted_username = hardcoded_user
                integration = integration_name
                integration_type = IntegrationController().get(integration, company_id)['type']

        if extracted_username != hardcoded_user:
            log.warning(f'Check auth, user={username}: user mismatch')
            return {
                'success': False
            }

        if password != hardcoded_password and password != hardcoded_password_hash:
            log.warning(f'check auth, user={username}: password mismatch')
            return {
                'success': False
            }

        log.info(f'Check auth, user={username}: Ok')
        return {
            'success': True,
            'username': extracted_username,
            'integration': integration,
            'integration_type': integration_type
        }
    except Exception as e:
        log.error(f'Check auth, user={username}: ERROR')
        log.error(e)
        log.error(traceback.format_exc())


class ANSWER_TYPE:
    __slots__ = ()
    TABLE = 'table'
    OK = 'ok'
    ERROR = 'error'


ANSWER_TYPE = ANSWER_TYPE()


class SQLAnswer:
    def __init__(self, answer_type: ANSWER_TYPE, columns: List[Dict] = None, data: List[Dict] = None,
                 status: int = None, state_track: List[List] = None, error_code: int = None, error_message: str = None):
        self.answer_type = answer_type
        self.columns = columns
        self.data = data
        self.status = status
        self.state_track = state_track
        self.error_code = error_code
        self.error_message = error_message

    @property
    def type(self):
        return self.answer_type


class MysqlProxy(SocketServer.BaseRequestHandler):
    """
    The Main Server controller class
    """

    predictor_attrs = ("model", "features", "ensemble")

    @staticmethod
    def server_close(srv):
        srv.server_close()

    def __init__(self, request, client_address, server):
        self.charset = 'utf8'
        self.charset_text_type = CHARSET_NUMBERS['utf8_general_ci']
        self.session = None
        self.client_capabilities = None
        super().__init__(request, client_address, server)

    def init_session(self, company_id=None):
        log.debug('New connection [{ip}:{port}]'.format(
            ip=self.client_address[0], port=self.client_address[1]))
        log.debug(self.__dict__)

        if self.server.connection_id >= 65025:
            self.server.connection_id = 0
        self.server.connection_id += 1
        self.connection_id = self.server.connection_id
        self.session = SessionController(
            server=self.server,
            company_id=company_id
        )

        if hasattr(self.server, 'salt') and isinstance(self.server.salt, str):
            self.salt = self.server.salt
        else:
            self.salt = base64.b64encode(os.urandom(15)).decode()

        self.socket = self.request
        self.logging = log

        self.current_transaction = None

        log.debug('session salt: {salt}'.format(salt=self.salt))

    def handshake(self):
        def switch_auth(method='mysql_native_password'):
            self.packet(SwitchOutPacket, seed=self.salt, method=method).send()
            switch_out_answer = self.packet(SwitchOutResponse)
            switch_out_answer.get()
            password = switch_out_answer.password
            if method == 'mysql_native_password' and len(password) == 0:
                password = scramble_func('', self.salt)
            return password

        def get_fast_auth_password():
            log.debug('Asking for fast auth password')
            self.packet(FastAuthFail).send()
            password_answer = self.packet(PasswordAnswer)
            password_answer.get()
            try:
                password = password_answer.password.value.decode()
            except Exception:
                log.warning('error: no password in Fast Auth answer')
                self.packet(ErrPacket, err_code=ERR.ER_PASSWORD_NO_MATCH, msg='Is not password in connection query.').send()
                return None
            return password

        username = None
        password = None

        log.debug('send HandshakePacket')
        self.packet(HandshakePacket).send()

        handshake_resp = self.packet(HandshakeResponsePacket)
        handshake_resp.get()
        if handshake_resp.length == 0:
            log.warning('HandshakeResponsePacket empty')
            self.packet(OkPacket).send()
            return False
        self.client_capabilities = ClentCapabilities(handshake_resp.capabilities.value)

        client_auth_plugin = handshake_resp.client_auth_plugin.value.decode()

        self.session.is_ssl = False

        if handshake_resp.type == 'SSLRequest':
            log.debug('switch to SSL')
            self.session.is_ssl = True

            ssl_context = ssl.SSLContext()
            ssl_context.load_cert_chain(self.server.cert_path)
            ssl_socket = ssl_context.wrap_socket(
                self.socket,
                server_side=True,
                do_handshake_on_connect=True
            )

            self.socket = ssl_socket
            handshake_resp = self.packet(HandshakeResponsePacket)
            handshake_resp.get()
            client_auth_plugin = handshake_resp.client_auth_plugin.value.decode()

        username = handshake_resp.username.value.decode()

        if client_auth_plugin != DEFAULT_AUTH_METHOD:
            if client_auth_plugin == 'mysql_native_password':
                password = switch_auth('mysql_native_password')
            else:
                new_method = 'caching_sha2_password' if client_auth_plugin == 'caching_sha2_password' else 'mysql_native_password'

                if new_method == 'caching_sha2_password' and self.session.is_ssl is False:
                    log.warning(f'Check auth, user={username}, ssl={self.session.is_ssl}, auth_method={client_auth_plugin}: '
                                'error: cant switch to caching_sha2_password without SSL')
                    self.packet(ErrPacket, err_code=ERR.ER_PASSWORD_NO_MATCH, msg='caching_sha2_password without SSL not supported').send()
                    return False

                log.debug(f'Check auth, user={username}, ssl={self.session.is_ssl}, auth_method={client_auth_plugin}: '
                          f'switch auth method to {new_method}')
                password = switch_auth(new_method)

                if new_method == 'caching_sha2_password':
                    if password == b'\x00':
                        password = ''
                    else:
                        password = get_fast_auth_password()
        elif 'caching_sha2_password' in client_auth_plugin:
            log.debug(
                f'Check auth, user={username}, ssl={self.session.is_ssl}, auth_method={client_auth_plugin}: '
                'check auth using caching_sha2_password'
            )
            password = handshake_resp.enc_password.value
            if password == b'\x00':
                password = ''
            else:
                # FIXME https://github.com/mindsdb/mindsdb/issues/1374
                # if self.session.is_ssl:
                #     password = get_fast_auth_password()
                # else:
                password = switch_auth()
        elif 'mysql_native_password' in client_auth_plugin:
            log.debug(f'Check auth, user={username}, ssl={self.session.is_ssl}, auth_method={client_auth_plugin}: '
                      'check auth using mysql_native_password')
            password = handshake_resp.enc_password.value
        else:
            log.debug(f'Check auth, user={username}, ssl={self.session.is_ssl}, auth_method={client_auth_plugin}: '
                      'unknown method, possible ERROR. Try to switch to mysql_native_password')
            password = switch_auth('mysql_native_password')

        try:
            self.session.database = handshake_resp.database.value.decode()
        except Exception:
            self.session.database = None
        log.debug(f'Check auth, user={username}, ssl={self.session.is_ssl}, auth_method={client_auth_plugin}: '
                  f'connecting to database {self.session.database}')

        auth_data = self.server.check_auth(username, password, scramble_func, self.salt, self.session.company_id)
        if auth_data['success']:
            self.session.username = auth_data['username']
            self.session.auth = True
            self.session.integration = auth_data['integration']
            self.session.integration_type = auth_data['integration_type']
            self.packet(OkPacket).send()
            return True
        else:
            self.packet(ErrPacket, err_code=ERR.ER_PASSWORD_NO_MATCH, msg=f'Access denied for user {username}').send()
            log.warning(f'Access denied for user {username}')
            return False

    def send_package_group(self, packages):
        string = b''.join([x.accum() for x in packages])
        self.socket.sendall(string)

    def insert_predictor_answer(self, insert):
        ''' Start learn new predictor.
            Parameters:
             - insert - dict with keys as columns of mindsb.predictors table.
        '''
        model_interface = self.session.model_interface
        data_store = self.session.data_store

        select_data_query = insert.get('select_data_query')
        if isinstance(select_data_query, str) is False or len(select_data_query) == 0:
            return SQLAnswer(
                ANSWER_TYPE.ERROR,
                error_code=ERR.ER_WRONG_ARGUMENTS,
                error_message="'select_data_query' should not be empty"
            )

        models = model_interface.get_models()
        if insert['name'] in [x['name'] for x in models]:
            return SQLAnswer(
                ANSWER_TYPE.ERROR,
                error_code=ERR.ER_WRONG_ARGUMENTS,
                error_message=f"predictor with name '{insert['name']}'' already exists"
            )

        kwargs = {}
        if isinstance(insert.get('training_options'), str) \
                and len(insert['training_options']) > 0:
            try:
                kwargs = json.loads(insert['training_options'])
            except Exception:
                return SQLAnswer(
                    ANSWER_TYPE.ERROR,
                    error_code=ERR.ER_WRONG_ARGUMENTS,
                    error_message='training_options should be in valid JSON string'
                )

        integration = self.session.integration
        if isinstance(integration, str) is False or len(integration) == 0:
            return SQLAnswer(
                ANSWER_TYPE.ERROR,
                error_code=ERR.ER_WRONG_ARGUMENTS,
                error_message='select_data_query can be used only in query from database'
            )
        insert['select_data_query'] = insert['select_data_query'].replace(r"\'", "'")
        ds_name = data_store.get_vacant_name(insert['name'])
        ds = data_store.save_datasource(ds_name, integration, {'query': insert['select_data_query']})

        insert['predict'] = [x.strip() for x in insert['predict'].split(',')]

        ds_data = data_store.get_datasource(ds_name)
        if ds_data is None:
            raise ErBadDbError(f"DataSource '{ds_name}' does not exists")
        ds_columns = [x['name'] for x in ds_data['columns']]
        for col in insert['predict']:
            if col not in ds_columns:
                data_store.delete_datasource(ds_name)
                raise ErKeyColumnDoesNotExist(f"Column '{col}' not exists")

        try:
            insert['predict'] = self._check_predict_columns(insert['predict'], ds_columns)
        except Exception:
            data_store.delete_datasource(ds_name)
            raise

        model_interface.learn(
            insert['name'], ds, insert['predict'], ds_data['id'], kwargs=kwargs, delete_ds_on_fail=True
        )

        return SQLAnswer(ANSWER_TYPE.OK)

    def _check_predict_columns(self, predict_column_names, ds_column_names):
        ''' validate 'predict' column names

            predict_column_names: list of 'predict' columns
            ds_column_names: list of all datasource columns
        '''
        cleaned_predict_column_names = []
        for predict_column_name in predict_column_names:
            candidate = None
            for column_name in ds_column_names:
                if column_name == predict_column_name:
                    if candidate is not None:
                        raise ErKeyColumnDoesNotExist("It is not possible to determine appropriate column name for 'predict' column: {predict_column_name}")
                    candidate = column_name
            if candidate is None:
                for column_name in ds_column_names:
                    if column_name.lower() == predict_column_name.lower():
                        if candidate is not None:
                            raise ErKeyColumnDoesNotExist("It is not possible to determine appropriate column name for 'predict' column: {predict_column_name}")
                        candidate = column_name
            if candidate is None:
                raise ErKeyColumnDoesNotExist(f"Datasource has not column with name '{predict_column_name}'")
            cleaned_predict_column_names.append(candidate)

        if len(cleaned_predict_column_names) != len(set(cleaned_predict_column_names)):
            raise ErDubFieldName("'predict' column name is duplicated")

        return cleaned_predict_column_names

    def _get_model_info(self, data):
        models_data = data.get("submodel_data", [])
        if models_data == []:
            raise ErBadTableError("predictor doesn't contain enough data to generate 'model' attribute")
        data = []
        for model in models_data:
            m_data = []
            m_data.append(model["name"])
            m_data.append(model["accuracy"])
            m_data.append(model.get("training_time", "unknown"))
            m_data.append(1 if model["is_best"] else 0)
            data.append(m_data)
        return data

    def _get_features_info(self, data):
        ai_info = data.get('json_ai', {})
        if ai_info == {}:
            raise ErBadTableError("predictor doesn't contain enough data to generate 'feature' attribute.")
        data = []
        dtype_dict = ai_info["dtype_dict"]
        for column in dtype_dict:
            c_data = []
            c_data.append(column)
            c_data.append(dtype_dict[column])
            c_data.append(ai_info["encoders"][column]["module"])
            if ai_info["encoders"][column]["args"].get("is_target", "False") == "True":
                c_data.append("target")
            else:
                c_data.append("feature")
            data.append(c_data)
        return data

    def _get_ensemble_data(self, data):
        ai_info = data.get('json_ai', {})
        if ai_info == {}:
            raise ErBadTableError("predictor doesn't contain enough data to generate 'ensamble' attribute. Please wait until predictor is complete.")
        ai_info_str = json.dumps(ai_info, indent=2)
        return [[ai_info_str]]

    def answer_describe_predictor(self, predictor_value):
        predictor_attr = None
        if isinstance(predictor_value, (list, tuple)):
            predictor_name = predictor_value[0]
            predictor_attr = predictor_value[1]
        else:
            predictor_name = predictor_value
        model_interface = self.session.model_interface
        models = model_interface.get_models()
        if predictor_name not in [x['name'] for x in models]:
            raise ErBadTableError(f"Can't describe predictor. There is no predictor with name '{predictor_name}'")
        description = model_interface.get_model_description(predictor_name)

        if predictor_attr is None:
            columns = [{
                'table_name': '',
                'name': 'accuracies',
                'type': TYPES.MYSQL_TYPE_VAR_STRING
            }, {
                'table_name': '',
                'name': 'column_importances',
                'type': TYPES.MYSQL_TYPE_VAR_STRING
            }, {
                'table_name': '',
                'name': "outputs",
                'type': TYPES.MYSQL_TYPE_VAR_STRING
            }, {
                'table_name': '',
                'name': 'inputs',
                'type': TYPES.MYSQL_TYPE_VAR_STRING
            }, {
                'table_name': '',
                'name': 'datasource',
                'type': TYPES.MYSQL_TYPE_VAR_STRING
            }, {
                'table_name': '',
                'name': 'model',
                'type': TYPES.MYSQL_TYPE_VAR_STRING
            }]
            description = [
                description['accuracies'],
                description['column_importances'],
                description['outputs'],
                description['inputs'],
                description['datasource'],
                description['model']
            ]
            data = [description]
        else:
            data = model_interface.get_model_data(predictor_name)
            if predictor_attr == "features":
                data = self._get_features_info(data)
                columns = [{
                    'table_name': '',
                    'name': 'column',
                    'type': TYPES.MYSQL_TYPE_VAR_STRING
                }, {
                    'table_name': '',
                    'name': 'type',
                    'type': TYPES.MYSQL_TYPE_VAR_STRING
                }, {
                    'table_name': '',
                    'name': "encoder",
                    'type': TYPES.MYSQL_TYPE_VAR_STRING
                }, {
                    'table_name': '',
                    'name': 'role',
                    'type': TYPES.MYSQL_TYPE_VAR_STRING
                }]
            elif predictor_attr == "model":
                data = self._get_model_info(data)
                columns = [{
                    'table_name': '',
                    'name': 'name',
                    'type': TYPES.MYSQL_TYPE_VAR_STRING
                }, {
                    'table_name': '',
                    'name': 'performance',
                    'type': TYPES.MYSQL_TYPE_VAR_STRING
                }, {
                    'table_name': '',
                    'name': 'training_time',
                    'type': TYPES.MYSQL_TYPE_VAR_STRING
                }, {
                    'table_name': '',
                    'name': "selected",
                    'type': TYPES.MYSQL_TYPE_VAR_STRING
                }]
            elif predictor_attr == "ensemble":
                data = self._get_ensemble_data(data)
                columns = [{
                    'table_name': '',
                    'name': 'ensemble',
                    'type': TYPES.MYSQL_TYPE_VAR_STRING
                }]
            else:
                raise ErNotSupportedYet("DESCRIBE '%s' predictor attribute is not supported yet" % predictor_attr)

        return SQLAnswer(
            answer_type=ANSWER_TYPE.TABLE,
            columns=columns,
            data=data
        )

    def answer_retrain_predictor(self, predictor_name):
        model_interface = self.session.model_interface
        models = model_interface.get_models()
        if predictor_name not in [x['name'] for x in models]:
            raise ErBadTableError(f"Can't retrain predictor. There is no predictor with name '{predictor_name}'")
        model_interface.update_model(predictor_name)
        return SQLAnswer(ANSWER_TYPE.OK)

    def answer_create_datasource(self, struct: dict):
        ''' create new datasource (integration in old terms)
            Args:
                struct: data for creating integration
        '''
        datasource_name = struct['datasource_name']
        database_type = struct['database_type']
        connection_args = struct['connection_args']
        connection_args['type'] = database_type

        integration = self.session.integration_controller.get(datasource_name)
        if integration is not None:
            raise SqlApiException(f"Database '{datasource_name}' already exists.")
        self.session.integration_controller.add(datasource_name, connection_args)
        return SQLAnswer(ANSWER_TYPE.OK)

    def answer_drop_tables(self, statement):
        """ answer on 'drop table [if exists] {name}'
            Args:
                statement: ast
        """
        if statement.if_exists is False:
            for table in statement.tables:
                if len(table.parts) > 1:
                    db_name = table.parts[0]
                else:
                    db_name = self.session.database
                if db_name not in ['files', 'mindsdb']:
                    raise SqlApiException(f"Cannot delete a table from database '{db_name}'")
                table_name = table.parts[-1]
                dn = self.session.datahub[db_name]
                if dn.has_table(table_name) is False:
                    raise SqlApiException(f"Cannot delete a table from database '{db_name}': table does not exists")

        for table in statement.tables:
            if len(table.parts) > 1:
                db_name = table.parts[0]
            else:
                db_name = self.session.database
            if db_name not in ['files', 'mindsdb']:
                raise SqlApiException(f"Cannot delete a table from database '{db_name}'")
            table_name = table.parts[-1]
            dn = self.session.datahub[db_name]
            if dn.has_table(table_name):
                if db_name == 'mindsdb':
                    self.session.datahub['mindsdb'].delete_predictor(table_name)
                elif db_name == 'files':
                    self.session.data_store.delete_file(table_name)
        return SQLAnswer(ANSWER_TYPE.OK)

    def answer_drop_datasource(self, ds_name):
        try:
            ds = self.session.integration_controller.get(ds_name)
            self.session.integration_controller.delete(ds['database_name'])
        except Exception:
            raise ErDbDropDelete(f"Something went wrong during deleting of datasource '{ds_name}'.")
        return SQLAnswer(answer_type=ANSWER_TYPE.OK)

    def answer_create_view(self, statement):
        name = statement.name
        query = str(statement.query_str)
        datasource_name = statement.from_table.parts[-1]

        self.session.view_interface.add(name, query, datasource_name)
        return SQLAnswer(answer_type=ANSWER_TYPE.OK)

    def answer_create_predictor(self, statement):
        integration_name = None
        struct = {
            'predictor_name': statement.name.parts[-1],
            'select': statement.query_str,
            'predict': [x.parts[-1] for x in statement.targets]
        }

        if len(struct['predict']) > 1:
            raise SqlApiException("Only one field can be in 'PREDICT'")
        if isinstance(statement.integration_name, Identifier):
            struct['integration_name'] = statement.integration_name.parts[-1]
        if statement.using is not None:
            struct['using'] = statement.using
        if statement.datasource_name is not None:
            struct['datasource_name'] = statement.datasource_name.parts[-1]
        if statement.order_by is not None:
            struct['order_by'] = [x.field.parts[-1] for x in statement.order_by]
            if len(struct['order_by']) > 1:
                raise SqlApiException("Only one field can be in 'OPRDER BY'")
        if statement.group_by is not None:
            struct['group_by'] = [x.parts[-1] for x in statement.group_by]
        if statement.window is not None:
            struct['window'] = statement.window
        if statement.horizon is not None:
            struct['horizon'] = statement.horizon

        model_interface = self.session.model_interface
        data_store = self.session.data_store

        models = model_interface.get_models()
        model_names = [x['name'] for x in models]
        if struct['predictor_name'] in model_names:
            raise SqlApiException(f"Predictor with name '{struct['predictor_name']}' already exists. Each predictor must have unique name.")

        predictor_name = struct['predictor_name']
        integration_name = struct.get('integration_name')

        if integration_name is not None:
            if integration_name.lower().startswith('datasource.'):
                ds_name = integration_name[integration_name.find('.') + 1:]
                ds = data_store.get_datasource_obj(ds_name, raw=True)
                ds_data = data_store.get_datasource(ds_name)
            else:
                if (
                    self.session.integration_controller.get(integration_name) is None
                    and integration_name not in ('views', 'files')
                ):
                    raise ErBadDbError(f"Unknown datasource: {integration_name}")

                ds_name = struct.get('datasource_name')
                if ds_name is None:
                    ds_name = data_store.get_vacant_name(predictor_name)

                ds_kwargs = {'query': struct['select']}
                if integration_name in ('views', 'files'):
                    parsed = parse_sql(struct['select'])
                    query_table = parsed.from_table.parts[-1]
                    if integration_name == 'files':
                        ds_kwargs['mindsdb_file_name'] = query_table
                    else:
                        ds_kwargs['source'] = query_table
                ds = data_store.save_datasource(ds_name, integration_name, ds_kwargs)
                ds_data = data_store.get_datasource(ds_name)
                ds_id = ds_data['id']

            ds_column_names = [x['name'] for x in ds_data['columns']]
            try:
                predict = self._check_predict_columns(struct['predict'], ds_column_names)
            except Exception as e:
                data_store.delete_datasource(ds_name)
                raise e

            for i, p in enumerate(predict):
                predict[i] = get_column_in_case(ds_column_names, p)
        else:
            ds = None
            ds_id = None
            predict = struct['predict']

        timeseries_settings = {}
        for w in ['order_by', 'group_by', 'window', 'horizon']:
            if w in struct:
                timeseries_settings[w] = struct.get(w)

        kwargs = struct.get('using', {})
        if len(timeseries_settings) > 0:
            if 'timeseries_settings' not in kwargs:
                kwargs['timeseries_settings'] = timeseries_settings
            else:
                if isinstance(kwargs.get('timeseries_settings'), str):
                    kwargs['timeseries_settings'] = json.loads(kwargs['timeseries_settings'])
                kwargs['timeseries_settings'].update(timeseries_settings)

        # Cast all column names to same case
        if isinstance(kwargs.get('timeseries_settings'), dict):
            order_by = kwargs['timeseries_settings'].get('order_by')
            if order_by is not None:
                for i, col in enumerate(order_by):
                    new_name = get_column_in_case(ds_column_names, col)
                    if new_name is None:
                        raise Exception(
                            f'Cant get appropriate cast column case. Columns: {ds_column_names}, column: {col}'
                        )
                    kwargs['timeseries_settings']['order_by'][i] = new_name
            group_by = kwargs['timeseries_settings'].get('group_by')
            if group_by is not None:
                for i, col in enumerate(group_by):
                    new_name = get_column_in_case(ds_column_names, col)
                    kwargs['timeseries_settings']['group_by'][i] = new_name
                    if new_name is None:
                        raise Exception(
                            f'Cant get appropriate cast column case. Columns: {ds_column_names}, column: {col}'
                        )

        model_interface.learn(predictor_name, ds, predict, ds_id, kwargs=kwargs, delete_ds_on_fail=True)

        return SQLAnswer(ANSWER_TYPE.OK)

    def delete_predictor_query(self, query):

        query2 = Select(targets=[Identifier('name')],
                        from_table=query.table,
                        where=query.where)
        # fake_sql = sql.strip(' ')
        # fake_sql = 'select name ' + fake_sql[len('delete '):]
        sqlquery = SQLQuery(
            query2.to_string(),
            session=self.session
        )

        result = sqlquery.fetch(
            self.session.datahub
        )

        if result['success'] is False:
            self.packet(
                ErrPacket,
                err_code=result['error_code'],
                msg=result['msg']
            ).send()
            return

        predictors_names = [x[0] for x in result['result']]

        if len(predictors_names) == 0:
            raise SqlApiException('nothing to delete')

        for predictor_name in predictors_names:
            self.session.datahub['mindsdb'].delete_predictor(predictor_name)

    def handle_custom_command(self, command):
        command = command.strip(' ;').split()

        if command[0].lower() == 'delete' and command[1].lower() == 'predictor':
            if len(command) != 3:
                return SQLAnswer(
                    ANSWER_TYPE.ERROR,
                    error_code=ERR.ER_SYNTAX_ERROR,
                    error_message="wrong syntax of 'DELETE PREDICTOR {NAME}' command"
                )
            predictor_name = command[2]
            self.delete_predictor_query(parse_sql(
                f"delete from mindsdb.predictors where name = '{predictor_name}'",
                'mindsdb'
            ))
            return SQLAnswer(ANSWER_TYPE.OK)

        return SQLAnswer(
            ANSWER_TYPE.ERROR,
            error_code=ERR.ER_SYNTAX_ERROR,
            error_message="at this moment only 'delete predictor' command supported"
        )

    def to_mysql_type(self, type_name):
        if type_name == 'str':
            return TYPES.MYSQL_TYPE_VAR_STRING

        # unknown
        return TYPES.MYSQL_TYPE_VAR_STRING

    def answer_stmt_prepare(self, sql):
        sqlquery = SQLQuery(
            sql,
            session=self.session,
            execute=False
        )

        stmt_id = self.session.register_stmt(sqlquery)
        prepared_stmt = self.session.prepared_stmts[stmt_id]

        sqlquery.prepare_query()
        parameters = sqlquery.parameters
        columns_def = sqlquery.columns

        statement = sqlquery.query
        if isinstance(statement, Insert):
            prepared_stmt['type'] = 'insert'

            # ???
            if (
                len(statement.table.parts) > 1 and statement.table.parts[0].lower() != 'mindsdb'
                or len(statement.table.parts) == 1 and self.session.database != 'mindsdb'
            ):
                raise ErNonInsertableTable("Only parametrized insert into table from 'mindsdb' database supported at this moment")
            table_name = statement.table.parts[-1]
            if table_name not in ['predictors', 'commands']:
                raise ErNonInsertableTable("Only parametrized insert into 'predictors' or 'commands' supported at this moment")

            # new_statement = Select(
            #     targets=statement.columns,
            #     from_table=Identifier(parts=['mindsdb', table_name]),
            #     limit=Constant(0)
            # )

            # parameters = []
            # for row in statement.values:
            #     for item in row:
            #         if type(item) == Parameter:
            #             num_params = num_params + 1
            # num_columns = len(query.columns) - num_params

            # ???
            # if len(sqlquery.columns) != len(sqlquery.parameters):
            #     raise ErNonInsertableTable("At this moment supported only insert where all values is parameters.")

            columns_def = []
            for col in sqlquery.columns:
                col = col.copy()
                col['charset'] = CHARSET_NUMBERS['binary']
                columns_def.append(col)

        elif isinstance(statement, Select) and statement.mode == 'FOR UPDATE':
            # postgres when execute "delete from mindsdb.predictors where name = 'x'" sends for it prepare statement:
            # 'select name from mindsdb.predictors where name = 'x' FOR UPDATE;'
            # and after it send prepare for delete query.
            prepared_stmt['type'] = 'lock'

            # statement.cut_from_tail('for update')
            # query = SQLQuery(statement.sql, session=self.session)
            # num_columns = len(query.columns)
            # parameters = []
            for col in columns_def:
                col['charset'] = CHARSET_NUMBERS['utf8_general_ci']

        elif isinstance(statement, Delete):
            prepared_stmt['type'] = 'delete'
            #
            # fake_sql = sql.replace('?', '"?"')
            # fake_sql = 'select name ' + fake_sql[len('delete '):]
            # query = SQLQuery(fake_sql, session=self.session)
            # num_columns = 0
            # num_params = sql.count('?')
            columns_def = []
            for col in sqlquery.parameters:
                columns_def.append(dict(
                    database='',
                    table_alias='',
                    table_name='',
                    alias=col.name,
                    name='',
                    type=TYPES.MYSQL_TYPE_VAR_STRING,
                    charset=CHARSET_NUMBERS['utf8_general_ci'],
                    flags=sum([FIELD_FLAG.BINARY_COLLATION])
                ))
        # elif statement.keyword == 'select' and 'connection_id()' in sql.lower():
        #     prepared_stmt['type'] = 'select'
        #     num_columns = 1
        #     parameters = []
        #     columns_def = [{
        #         'database': '',
        #         'table_name': '',
        #         'name': 'conn_id',
        #         'alias': 'conn_id',
        #         'type': TYPES.MYSQL_TYPE_LONG,
        #         'charset': CHARSET_NUMBERS['binary']
        #     }]
        elif isinstance(statement, Select):
            prepared_stmt['type'] = 'select'
        #     query = SQLQuery(sql, session=self.session)
        #     num_columns = len(query.columns)
        #     parameters = []
        #     columns_def = query.columns
        elif isinstance(statement, Show) and statement.category in (
            'variables', 'session variables', 'show session status'
        ):
            prepared_stmt['type'] = 'show variables'
            num_columns = 2
            parameters = []
            columns_def = [{
                'table_name': '',
                'name': 'Variable_name',
                'type': TYPES.MYSQL_TYPE_VAR_STRING
            }, {
                'table_name': '',
                'name': 'Value',
                'type': TYPES.MYSQL_TYPE_VAR_STRING
            }]
        else:
            raise SqlApiException(f"Only 'SELECT' and 'INSERT' statements supported. Got: {sql}")

        packages = [
            self.packet(
                STMTPrepareHeaderPacket,
                stmt_id=stmt_id,
                num_columns=len(columns_def),
                num_params=len(parameters)
            )
        ]

        parameters_def = sqlquery.to_mysql_columns(parameters)
        if len(parameters_def) > 0:
            packages.extend(
                self._get_column_defenition_packets(parameters_def)
            )
            if self.client_capabilities.DEPRECATE_EOF is False:
                status = sum([SERVER_STATUS.SERVER_STATUS_AUTOCOMMIT])
                packages.append(self.packet(EofPacket, status=status))

        if len(columns_def) > 0:
            packages.extend(
                self._get_column_defenition_packets(columns_def)
            )

            if self.client_capabilities.DEPRECATE_EOF is False:
                status = sum([SERVER_STATUS.SERVER_STATUS_AUTOCOMMIT])
                packages.append(self.packet(EofPacket, status=status))

        self.send_package_group(packages)

    def answer_stmt_execute(self, stmt_id, parameters):
        prepared_stmt = self.session.prepared_stmts[stmt_id]

        sqlquery = prepared_stmt['statement']
        sqlquery.execute_query(parameters)
        query = sqlquery.query
        if prepared_stmt['type'] == 'select':
            # sql = prepared_stmt['statement'].sql

            # +++

            if query == Select(targets=[Function(op='connection_id', args=())]):
                result = self.answer_connection_id()
                self.send_query_answer(result)
                return
            # ---

            # +++
            # if "SELECT `table_name`, `column_name`" in sql:
            #     # TABLEAU
            #     # SELECT `table_name`, `column_name`
            #     # FROM `information_schema`.`columns`
            #     # WHERE `data_type`='enum' AND `table_schema`='mindsdb'
            #     packages = self.get_tabel_packets(
            #         columns=[{
            #             'table_name': '',
            #             'name': 'TABLE_NAME',
            #             'type': TYPES.MYSQL_TYPE_VAR_STRING
            #         }, {
            #             'table_name': '',
            #             'name': 'COLUMN_NAME',
            #             'type': TYPES.MYSQL_TYPE_VAR_STRING
            #         }],
            #         data=[]
            #     )
            #     if self.client_capabilities.DEPRECATE_EOF is True:
            #         packages.append(self.packet(OkPacket, eof=True))
            #     else:
            #         packages.append(self.packet(EofPacket))
            #     self.send_package_group(packages)
            #     return
            # # ---

            columns = sqlquery.columns
            packages = [self.packet(ColumnCountPacket, count=len(columns))]
            packages.extend(self._get_column_defenition_packets(columns))

            packages.append(self.last_packet(status=0x0062))
            self.send_package_group(packages)
        elif prepared_stmt['type'] == 'insert':
            # statement = parse_sql(prepared_stmt['statement'].sql, dialect='mindsdb')
            # parameter_index = 0
            # for row in query.values:
            #     for item_index, item in enumerate(row):
            #         if type(item) == Parameter:
            #             row[item_index] = Constant(parameters[parameter_index])
            #             parameter_index += 1
            result = self.process_insert(query)
            self.send_query_answer(result)
            return
        elif prepared_stmt['type'] == 'lock':
            # sql = prepared_stmt['statement'].sql
            # query = SQLQuery(sql, session=self.session)

            columns = sqlquery.columns
            packages = [self.packet(ColumnCountPacket, count=len(columns))]
            packages.extend(self._get_column_defenition_packets(columns))

            status = sum([
                SERVER_STATUS.SERVER_STATUS_AUTOCOMMIT,
                SERVER_STATUS.SERVER_STATUS_CURSOR_EXISTS,
            ])

            packages.append(self.last_packet(status=status))
            self.send_package_group(packages)
        elif prepared_stmt['type'] == 'delete':
            if len(parameters) == 0:
                raise SqlApiException("Delete statement must content 'where' filter")
            # sql = prepared_stmt['statement'].sql
            # sql = sql[:sql.find('?')] + f"'{parameters[0]}'"
            self.delete_predictor_query(query)
            self.packet(OkPacket, affected_rows=1).send()
        elif prepared_stmt['type'] == 'show variables':
            # sql = prepared_stmt['statement'].sql

            packages = []
            packages += self.get_tabel_packets(
                columns=[{
                    'table_name': 'session_variables',
                    'name': 'Variable_name',
                    'type': TYPES.MYSQL_TYPE_VAR_STRING
                }, {
                    'table_name': 'session_variables',
                    'name': 'Value',
                    'type': TYPES.MYSQL_TYPE_VAR_STRING
                }],
                data=[]
            )

            packages.append(self.last_packet())
            self.send_package_group(packages)
            return
        else:
            raise ErNotSupportedYet(f"Unknown statement type: {prepared_stmt['type']}")

    def answer_stmt_fetch(self, stmt_id, limit=100000):
        prepared_stmt = self.session.prepared_stmts[stmt_id]
        # sql = prepared_stmt['statement'].sql
        fetched = prepared_stmt['fetched']
        # query = SQLQuery(sql, session=self.session)
        sqlquery = prepared_stmt['statement']

        result = sqlquery.fetch(
            self.session.datahub
        )

        if result['success'] is False:
            self.packet(
                ErrPacket,
                err_code=result['error_code'],
                msg=result['msg']
            ).send()
            return

        packages = []
        columns = sqlquery.columns
        for row in sqlquery.result[fetched:limit]:
            packages.append(
                self.packet(BinaryResultsetRowPacket, data=row, columns=columns)
            )

        prepared_stmt['fetched'] += len(sqlquery.result[fetched:limit])

        if len(sqlquery.result) <= limit:
            status = sum([
                SERVER_STATUS.SERVER_STATUS_AUTOCOMMIT,
                SERVER_STATUS.SERVER_STATUS_LAST_ROW_SENT,
            ])
        else:
            status = sum([
                SERVER_STATUS.SERVER_STATUS_AUTOCOMMIT,
                SERVER_STATUS.SERVER_STATUS_CURSOR_EXISTS,
            ])

        packages.append(self.last_packet(status=status))
        self.send_package_group(packages)

    def answer_stmt_close(self, stmt_id):
        self.session.unregister_stmt(stmt_id)

    def answer_explain_table(self, target):
        db = ((self.session.database or 'mindsdb') if len(target) != 2 else target[0]).lower()
        table = target[-1].lower()
        if table == 'predictors' and db == 'mindsdb':
            return self.answer_explain_predictors()
        elif table == 'commands' and db == 'mindsdb':
            return self.answer_explain_commands()
        else:
            raise ErNotSupportedYet("Only 'EXPLAIN predictors' and 'EXPLAIN commands' supported")

    def _get_explain_columns(self):
        return [{
            'database': 'information_schema',
            'table_name': 'COLUMNS',
            'name': 'COLUMN_NAME',
            'alias': 'Field',
            'type': TYPES.MYSQL_TYPE_VAR_STRING,
            'charset': self.charset_text_type,
            'flags': sum([FIELD_FLAG.NOT_NULL])
        }, {
            'database': 'information_schema',
            'table_name': 'COLUMNS',
            'name': 'COLUMN_TYPE',
            'alias': 'Type',
            'type': TYPES.MYSQL_TYPE_BLOB,
            'charset': self.charset_text_type,
            'flags': sum([
                FIELD_FLAG.NOT_NULL,
                FIELD_FLAG.BLOB
            ])
        }, {
            'database': 'information_schema',
            'table_name': 'COLUMNS',
            'name': 'IS_NULLABLE',
            'alias': 'Null',
            'type': TYPES.MYSQL_TYPE_VAR_STRING,
            'charset': self.charset_text_type,
            'flags': sum([FIELD_FLAG.NOT_NULL])
        }, {
            'database': 'information_schema',
            'table_name': 'COLUMNS',
            'name': 'COLUMN_KEY',
            'alias': 'Key',
            'type': TYPES.MYSQL_TYPE_VAR_STRING,
            'charset': self.charset_text_type,
            'flags': sum([FIELD_FLAG.NOT_NULL])
        }, {
            'database': 'information_schema',
            'table_name': 'COLUMNS',
            'name': 'COLUMN_DEFAULT',
            'alias': 'Default',
            'type': TYPES.MYSQL_TYPE_BLOB,
            'charset': self.charset_text_type,
            'flags': sum([FIELD_FLAG.BLOB])
        }, {
            'database': 'information_schema',
            'table_name': 'COLUMNS',
            'name': 'EXTRA',
            'alias': 'Extra',
            'type': TYPES.MYSQL_TYPE_VAR_STRING,
            'charset': self.charset_text_type,
            'flags': sum([FIELD_FLAG.NOT_NULL])
        }]

    def answer_explain_predictors(self):
        status = sum([
            SERVER_STATUS.SERVER_STATUS_AUTOCOMMIT,
            SERVER_STATUS.SERVER_QUERY_NO_INDEX_USED,
        ])

        columns = self._get_explain_columns()
        data = [
            # [Field, Type, Null, Key, Default, Extra]
            ['name', 'varchar(255)', 'NO', 'PRI', None, ''],
            ['status', 'varchar(255)', 'YES', '', None, ''],
            ['accuracy', 'varchar(255)', 'YES', '', None, ''],
            ['predict', 'varchar(255)', 'YES', '', None, ''],
            ['select_data_query', 'varchar(255)', 'YES', '', None, ''],
            ['training_options', 'varchar(255)', 'YES', '', None, ''],
        ]

        return SQLAnswer(
            answer_type=ANSWER_TYPE.TABLE,
            columns=columns,
            data=data,
            status=status
        )

    def answer_explain_commands(self):
        status = sum([
            SERVER_STATUS.SERVER_STATUS_AUTOCOMMIT,
            SERVER_STATUS.SERVER_QUERY_NO_INDEX_USED,
        ])

        columns = self._get_explain_columns()
        data = [
            # [Field, Type, Null, Key, Default, Extra]
            ['command', 'varchar(255)', 'NO', 'PRI', None, '']
        ]
        return SQLAnswer(
            answer_type=ANSWER_TYPE.TABLE,
            columns=columns,
            data=data,
            status=status
        )

    def process_insert(self, statement):
        db_name = self.session.database
        if len(statement.table.parts) == 2:
            db_name = statement.table.parts[0].lower()
        table_name = statement.table.parts[-1].lower()
        if db_name != 'mindsdb' or table_name not in ('predictors', 'commands'):
            raise ErNonInsertableTable("At this moment only insert to 'mindsdb.predictors' or 'mindsdb.commands' is possible")
        column_names = []
        for column_identifier in statement.columns:
            if isinstance(column_identifier, Identifier):
                if len(column_identifier.parts) != 1:
                    raise ErKeyColumnDoesNotExist(f'Incorrect column name: {column_identifier}')
                column_name = column_identifier.parts[0].lower()
                column_names.append(column_name)
            elif isinstance(column_identifier, TableColumn):
                column_names.append(column_identifier.name)
            else:
                raise ErKeyColumnDoesNotExist(f'Incorrect column name: {column_identifier}')
        if len(statement.values) > 1:
            raise SqlApiException('At this moment only 1 row can be inserted.')
        for row in statement.values:
            values = []
            for value in row:
                values.append(value.value)
            insert_dict = dict(zip(column_names, values))
        if table_name == 'commands':
            return self.handle_custom_command(insert_dict['command'])
        elif table_name == 'predictors':
            return self.insert_predictor_answer(insert_dict)

    def process_query(self, sql):
    # def query_answer(self, sql):
        # +++
        # if query not for mindsdb then process that query in integration db
        # TODO redirect only select data queries
        if (
            isinstance(self.session.database, str)
            and len(self.session.database) > 0
            and self.session.database.lower() not in ('mindsdb', 'files', 'information_schema')
            and '@@' not in sql.lower()
            and (
                (
                    sql.lower().startswith('select')
                    and 'from' in sql.lower()
                )
                or (
                    sql.lower().startswith('show')
                    # and 'databases' in sql.lower()
                    and 'tables' in sql.lower()
                )
            )
        ):
            datanode = self.session.datahub.get(self.session.database)
            if datanode is None:
                raise ErBadDbError('Unknown database - %s' % self.session.database)
            result, _column_names = datanode.select(sql)

            columns = []
            data = []
            if len(result) > 0:
                columns = [{
                    'table_name': '',
                    'name': x,
                    'type': TYPES.MYSQL_TYPE_VAR_STRING
                } for x in result[0].keys()]
                data = [[str(value) for key, value in x.items()] for x in result]

            return SQLAnswer(
                answer_type=ANSWER_TYPE.TABLE,
                columns=columns,
                data=data
            )
        # ---

        sql_lower = sql.lower()
        sql_lower = sql_lower.replace('`', '')

        # TODO
        if sql_lower == "set names 'utf8mb4' collate 'utf8mb4_general_ci'":
            return SQLAnswer(ANSWER_TYPE.OK)

        try:
            try:
                statement = parse_sql(sql, dialect='mindsdb')
            except Exception:
                statement = parse_sql(sql, dialect='mysql')
        except Exception:
            # not all statemts are parse by parse_sql
            log.warning(f'SQL statement are not parsed by mindsdb_sql: {sql}')
            pass

        if type(statement) == CreateDatasource:
            struct = {
                'datasource_name': statement.name,
                'database_type': statement.engine,
                'connection_args': statement.parameters
            }
            return self.answer_create_datasource(struct)
        elif type(statement) == DropPredictor:
            predictor_name = statement.name.parts[-1]
            self.session.datahub['mindsdb'].delete_predictor(predictor_name)
            return SQLAnswer(ANSWER_TYPE.OK)
<<<<<<< HEAD
=======
        elif type(statement) == DropTables:
            return self.answer_drop_tables(statement)
        elif keyword == 'create_datasource':
            # fallback for statement
            return self.answer_create_datasource(struct)
>>>>>>> c4d3eb95
        elif type(statement) == DropDatasource or type(statement) == DropDatabase:
            ds_name = statement.name.parts[-1]
            return self.answer_drop_datasource(ds_name)
        elif type(statement) == Describe:
            if statement.value.parts[-1] in self.predictor_attrs:
                return self.answer_describe_predictor(statement.value.parts[-2:])
            else:
                return self.answer_describe_predictor(statement.value.parts[-1])
        elif type(statement) == RetrainPredictor:
            return self.answer_retrain_predictor(statement.name.parts[-1])
        elif type(statement) == Show:
            sql_category = statement.category.lower()
            if sql_category == 'predictors':
                where = statement.where
                if statement.like is not None:
                    like = BinaryOperation('like', args=[Identifier('name'), Constant(statement.like)])
                    if where is not None:
                        where = BinaryOperation('and', args=[where, like])
                    else:
                        where = like
                new_statement = Select(
                    targets=[Star()],
                    from_table=Identifier(parts=[self.session.database or 'mindsdb', 'predictors']),
                    where=where
                )
                query = SQLQuery(
                    new_statement,
                    session=self.session
                )
                return self.answer_select(query)
            elif sql_category == 'views':
                where = BinaryOperation('and', args=[
                    BinaryOperation('=', args=[Identifier('table_schema'), Constant('views')]),
                    BinaryOperation('like', args=[Identifier('table_type'), Constant('BASE TABLE')])
                ])
                if statement.where is not None:
                    where = BinaryOperation('and', args=[where, statement.where])
                if statement.like is not None:
                    like = BinaryOperation('like', args=[Identifier('View'), Constant(statement.like)])
                    where = BinaryOperation('and', args=[where, like])

                new_statement = Select(
                    targets=[Identifier(parts=['table_name'], alias=Identifier('View'))],
                    from_table=Identifier(parts=['information_schema', 'TABLES']),
                    where=where
                )

                query = SQLQuery(
                    new_statement,
                    session=self.session
                )
                return self.answer_select(query)
            elif sql_category == 'plugins':
                if statement.where is not None or statement.like:
                    raise SqlApiException("'SHOW PLUGINS' query should be used without filters")
                new_statement = Select(
                    targets=[Star()],
                    from_table=Identifier(parts=['information_schema', 'PLUGINS'])
                )
                query = SQLQuery(
                    new_statement,
                    session=self.session
                )
                return self.answer_select(query)
            elif sql_category in ('databases', 'schemas'):
                where = statement.where
                if statement.like is not None:
                    like = BinaryOperation('like', args=[Identifier('Database'), Constant(statement.like)])
                    if where is not None:
                        where = BinaryOperation('and', args=[where, like])
                    else:
                        where = like

                new_statement = Select(
                    targets=[Identifier(parts=["schema_name"], alias=Identifier('Database'))],
                    from_table=Identifier(parts=['information_schema', 'SCHEMATA']),
                    where=where
                )
                if statement.where is not None:
                    new_statement.where = statement.where

                query = SQLQuery(
                    new_statement,
                    session=self.session
                )
                return self.answer_select(query)
            elif sql_category == 'datasources':
                where = statement.where
                if statement.like is not None:
                    like = BinaryOperation('like', args=[Identifier('name'), Constant(statement.like)])
                    if where is not None:
                        where = BinaryOperation('and', args=[where, like])
                    else:
                        where = like
                new_statement = Select(
                    targets=[Star()],
                    from_table=Identifier(parts=['mindsdb', 'datasources']),
                    where=where
                )
                query = SQLQuery(
                    new_statement,
                    session=self.session
                )
                return self.answer_select(query)
            elif sql_category in ('tables', 'full tables'):
                schema = self.session.database or 'mindsdb'
                if statement.from_table is not None:
                    schema = statement.from_table.parts[-1]
                where = BinaryOperation('and', args=[
                    BinaryOperation('=', args=[Identifier('table_schema'), Constant(schema)]),
                    BinaryOperation('or', args=[
                        BinaryOperation('like', args=[Identifier('table_type'), Constant('BASE TABLE')]),
                        BinaryOperation('like', args=[Identifier('table_type'), Constant('SYSTEM VIEW')])
                    ])
                ])
                if statement.where is not None:
                    where = BinaryOperation('and', args=[statement.where, where])
                if statement.like is not None:
                    like = BinaryOperation('like', args=[Identifier(f'Tables_in_{schema}'), Constant(statement.like)])
                    if where is not None:
                        where = BinaryOperation('and', args=[where, like])
                    else:
                        where = like

                new_statement = Select(
                    targets=[Identifier(parts=['table_name'], alias=Identifier(f'Tables_in_{schema}'))],
                    from_table=Identifier(parts=['information_schema', 'TABLES']),
                    where=where
                )

                query = SQLQuery(
                    new_statement,
                    session=self.session
                )
                return self.answer_select(query)
            elif sql_category in ('variables', 'session variables', 'session status', 'global variables'):
                where = statement.where
                if statement.like is not None:
                    like = BinaryOperation('like', args=[Identifier('Variable_name'), Constant(statement.like)])
                    if where is not None:
                        where = BinaryOperation('and', args=[where, like])
                    else:
                        where = like

                new_statement = Select(
                    targets=[Identifier(parts=['Variable_name']), Identifier(parts=['Value'])],
                    from_table=Identifier(parts=['dataframe']),
                    where=where
                )

                data = {}
                is_session = 'session' in sql_category
                for var_name, var_data in SERVER_VARIABLES.items():
                    var_name = var_name.replace('@@', '')
                    if is_session and var_name.startswith('session.') is False:
                        continue
                    if var_name.startswith('session.') or var_name.startswith('GLOBAL.'):
                        name = var_name.replace('session.', '').replace('GLOBAL.', '')
                        data[name] = var_data[0]
                    elif var_name not in data:
                        data[var_name] = var_data[0]

                df = pd.DataFrame(data.items(), columns=['Variable_name', 'Value'])
                data = query_df(df, new_statement)
                data = data.values.tolist()

                columns = [{
                    'table_name': 'session_variables',
                    'name': 'Variable_name',
                    'type': TYPES.MYSQL_TYPE_VAR_STRING
                }, {
                    'table_name': 'session_variables',
                    'name': 'Value',
                    'type': TYPES.MYSQL_TYPE_VAR_STRING
                }]

                return SQLAnswer(
                    answer_type=ANSWER_TYPE.TABLE,
                    columns=columns,
                    data=data
                )
            elif "show status like 'ssl_version'" in sql_lower:
                return SQLAnswer(
                    answer_type=ANSWER_TYPE.TABLE,
                    columns=[{
                        'table_name': 'session_variables',
                        'name': 'Variable_name',
                        'type': TYPES.MYSQL_TYPE_VAR_STRING
                    }, {
                        'table_name': 'session_variables',
                        'name': 'Value',
                        'type': TYPES.MYSQL_TYPE_VAR_STRING
                    }],
                    data=[['Ssl_version', 'TLSv1.1']]
                )
            elif sql_category in ('function status', 'procedure status'):
                # SHOW FUNCTION STATUS WHERE Db = 'MINDSDB';
                # SHOW PROCEDURE STATUS WHERE Db = 'MINDSDB'
                # SHOW FUNCTION STATUS WHERE Db = 'MINDSDB' AND Name LIKE '%';
                return self.answer_function_status()
            elif sql_category == 'index':
                new_statement = Select(
                    targets=[
                        Identifier('TABLE_NAME', alias=Identifier('Table')),
                        Identifier('NON_UNIQUE', alias=Identifier('Non_unique')),
                        Identifier('INDEX_NAME', alias=Identifier('Key_name')),
                        Identifier('SEQ_IN_INDEX', alias=Identifier('Seq_in_index')),
                        Identifier('COLUMN_NAME', alias=Identifier('Column_name')),
                        Identifier('COLLATION', alias=Identifier('Collation')),
                        Identifier('CARDINALITY', alias=Identifier('Cardinality')),
                        Identifier('SUB_PART', alias=Identifier('Sub_part')),
                        Identifier('PACKED', alias=Identifier('Packed')),
                        Identifier('NULLABLE', alias=Identifier('Null')),
                        Identifier('INDEX_TYPE', alias=Identifier('Index_type')),
                        Identifier('COMMENT', alias=Identifier('Comment')),
                        Identifier('INDEX_COMMENT', alias=Identifier('Index_comment')),
                        Identifier('IS_VISIBLE', alias=Identifier('Visible')),
                        Identifier('EXPRESSION', alias=Identifier('Expression'))
                    ],
                    from_table=Identifier(parts=['information_schema', 'STATISTICS']),
                    where=statement.where
                )
                query = SQLQuery(
                    new_statement,
                    session=self.session
                )
                return self.answer_select(query)
            # FIXME if have answer on that request, then DataGrip show warning '[S0022] Column 'Non_unique' not found.'
            elif 'show create table' in sql_lower:
                # SHOW CREATE TABLE `MINDSDB`.`predictors`
                table = sql[sql.rfind('.') + 1:].strip(' .;\n\t').replace('`', '')
                return self.answer_show_create_table(table)
            elif sql_category in ('character set', 'charset'):
                where = statement.where
                if statement.like is not None:
                    like = BinaryOperation('like', args=[Identifier('CHARACTER_SET_NAME'), Constant(statement.like)])
                    if where is not None:
                        where = BinaryOperation('and', args=[where, like])
                    else:
                        where = like
                new_statement = Select(
                    targets=[
                        Identifier('CHARACTER_SET_NAME', alias=Identifier('Charset')),
                        Identifier('DEFAULT_COLLATE_NAME', alias=Identifier('Description')),
                        Identifier('DESCRIPTION', alias=Identifier('Default collation')),
                        Identifier('MAXLEN', alias=Identifier('Maxlen'))
                    ],
                    from_table=Identifier(parts=['INFORMATION_SCHEMA', 'CHARACTER_SETS']),
                    where=where
                )
                query = SQLQuery(
                    new_statement,
                    session=self.session
                )
                return self.answer_select(query)
            elif sql_category == 'warnings':
                return self.answer_show_warnings()
            elif sql_category == 'engines':
                new_statement = Select(
                    targets=[Star()],
                    from_table=Identifier(parts=['information_schema', 'ENGINES'])
                )
                query = SQLQuery(
                    new_statement,
                    session=self.session
                )
                return self.answer_select(query)
            elif sql_category == 'collation':
                where = statement.where
                if statement.like is not None:
                    like = BinaryOperation('like', args=[Identifier('Collation'), Constant(statement.like)])
                    if where is not None:
                        where = BinaryOperation('and', args=[where, like])
                    else:
                        where = like
                new_statement = Select(
                    targets=[
                        Identifier('COLLATION_NAME', alias=Identifier('Collation')),
                        Identifier('CHARACTER_SET_NAME', alias=Identifier('Charset')),
                        Identifier('ID', alias=Identifier('Id')),
                        Identifier('IS_DEFAULT', alias=Identifier('Default')),
                        Identifier('IS_COMPILED', alias=Identifier('Compiled')),
                        Identifier('SORTLEN', alias=Identifier('Sortlen')),
                        Identifier('PAD_ATTRIBUTE', alias=Identifier('Pad_attribute'))
                    ],
                    from_table=Identifier(parts=['INFORMATION_SCHEMA', 'COLLATIONS']),
                    where=where
                )
                query = SQLQuery(
                    new_statement,
                    session=self.session
                )
                return self.answer_select(query)
            elif sql_category == 'table status':
                # TODO improve it
                # SHOW TABLE STATUS LIKE 'table'
                table_name = None
                if statement.like is not None:
                    table_name = statement.like
                # elif condition == 'from' and type(expression) == Identifier:
                #     table_name = expression.parts[-1]
                if table_name is None:
                    err_str = f"Can't determine table name in query: {sql}"
                    log.warning(err_str)
                    raise ErTableExistError(err_str)
                return self.answer_show_table_status(table_name)
            else:
                raise ErNotSupportedYet(f'Statement not implemented: {sql}')
        elif type(statement) in (StartTransaction, CommitTransaction, RollbackTransaction):
            return SQLAnswer(ANSWER_TYPE.OK)
        elif type(statement) == Set:
            category = (statement.category or '').lower()
            if category == '' and type(statement.arg) == BinaryOperation:
                return SQLAnswer(ANSWER_TYPE.OK)
            elif category == 'autocommit':
                return SQLAnswer(ANSWER_TYPE.OK)
            elif category == 'names':
                # set names utf8;
                charsets = {
                    'utf8': CHARSET_NUMBERS['utf8_general_ci'],
                    'utf8mb4': CHARSET_NUMBERS['utf8mb4_general_ci']
                }
                self.charset = statement.arg.parts[0]
                self.charset_text_type = charsets.get(self.charset)
                if self.charset_text_type is None:
                    log.warning(f"Unknown charset: {self.charset}. Setting up 'utf8_general_ci' as charset text type.")
                    self.charset_text_type = CHARSET_NUMBERS['utf8_general_ci']
                return SQLAnswer(
                    ANSWER_TYPE.OK,
                    state_track=[
                        ['character_set_client', self.charset],
                        ['character_set_connection', self.charset],
                        ['character_set_results', self.charset]
                    ]
                )
            else:
                log.warning(f'SQL statement is not processable, return OK package: {sql}')
                return SQLAnswer(ANSWER_TYPE.OK)
        elif type(statement) == Use:
            db_name = statement.value.parts[-1]
            self.change_default_db(db_name)
            return SQLAnswer(ANSWER_TYPE.OK)
        elif type(statement) == CreatePredictor:
            return self.answer_create_predictor(statement)
        elif type(statement) == CreateView:
            return self.answer_create_view(statement)
        elif type(statement) == Delete:
            if self.session.database != 'mindsdb' and statement.table.parts[0] != 'mindsdb':
                raise ErBadTableError("Only 'DELETE' from database 'mindsdb' is possible at this moment")
            if statement.table.parts[-1] != 'predictors':
                raise ErBadTableError("Only 'DELETE' from table 'mindsdb.predictors' is possible at this moment")
            self.delete_predictor_query(statement)
            return SQLAnswer(ANSWER_TYPE.OK)
        elif type(statement) == Insert:
            return self.process_insert(statement)
        elif type(statement) == Select:
            if statement.from_table is None:
                return self.answer_single_row_select(statement)
            if "table_name,table_comment,if(table_type='base table', 'table', table_type)" in sql_lower:
                # TABLEAU
                # SELECT TABLE_NAME,TABLE_COMMENT,IF(TABLE_TYPE='BASE TABLE', 'TABLE', TABLE_TYPE),TABLE_SCHEMA FROM INFORMATION_SCHEMA.TABLES WHERE TABLE_SCHEMA LIKE 'mindsdb' AND ( TABLE_TYPE='BASE TABLE' OR TABLE_TYPE='VIEW' )  ORDER BY TABLE_SCHEMA, TABLE_NAME
                # SELECT TABLE_NAME,TABLE_COMMENT,IF(TABLE_TYPE='BASE TABLE', 'TABLE', TABLE_TYPE),TABLE_SCHEMA FROM INFORMATION_SCHEMA.TABLES WHERE TABLE_SCHEMA=DATABASE() AND ( TABLE_TYPE='BASE TABLE' OR TABLE_TYPE='VIEW' )  ORDER BY TABLE_SCHEMA, TABLE_NAME
                if "table_schema like 'mindsdb'" in sql_lower:
                    data = [
                        ['predictors', '', 'TABLE', 'mindsdb']
                    ]
                else:
                    data = []
                columns = [{
                    'table_name': '',
                    'name': 'TABLE_NAME',
                    'type': TYPES.MYSQL_TYPE_VAR_STRING
                }, {
                    'table_name': '',
                    'name': 'TABLE_COMMENT',
                    'type': TYPES.MYSQL_TYPE_VAR_STRING
                }, {
                    'table_name': '',
                    'name': "IF(TABLE_TYPE='BASE TABLE', 'TABLE', TABLE_TYPE)",
                    'type': TYPES.MYSQL_TYPE_VAR_STRING
                }, {
                    'table_name': '',
                    'name': 'TABLE_SCHEMA',
                    'type': TYPES.MYSQL_TYPE_VAR_STRING
                }]
                return SQLAnswer(
                    answer_type=ANSWER_TYPE.TABLE,
                    columns=columns,
                    data=[data]
                )

            query = SQLQuery(
                sql,
                session=self.session
            )
            return self.answer_select(query)
        elif type(statement) == Explain:
            return self.answer_explain_table(statement.target.parts)
        elif type(statement) == CreateTable:
            # TODO
            return self.answer_apply_predictor(statement)
        else:
            log.warning(f'Unknown SQL statement: {sql}')
            raise ErNotSupportedYet(f'Unknown SQL statement: {sql}')

    def send_query_answer(self, answer: SQLAnswer):
        if answer.type == ANSWER_TYPE.TABLE:
            packages = []
            packages += self.get_tabel_packets(
                columns=answer.columns,
                data=answer.data
            )
            if answer.status is not None:
                packages.append(self.last_packet(status=answer.status))
            else:
                packages.append(self.last_packet())
            self.send_package_group(packages)
        elif answer.type == ANSWER_TYPE.OK:
            self.packet(OkPacket, state_track=answer.state_track).send()
        elif answer.type == ANSWER_TYPE.ERROR:
            self.packet(
                ErrPacket,
                err_code=answer.error_code,
                msg=answer.error_message
            ).send()

    def answer_single_row_select(self, statement):
        columns = []
        data = []
        for target in statement.targets:
            target_type = type(target)
            if target_type == Variable:
                var_name = target.value
                column_name = f'@@{var_name}'
                column_alias = target.alias or column_name
                result = SERVER_VARIABLES.get(column_name)
                if result is None:
                    log.warning(f'Unknown variable: {column_name}')
                    result = ''
                else:
                    result = result[0]
            elif target_type == Function:
                functions_results = {
                    'connection_id': self.connection_id,
                    'database': self.session.database,
                    'current_user': self.session.username,
                    'user': self.session.username,
                    'version': '8.0.17'
                }
                function_name = target.op.lower()
                column_name = f'{target.op}()'
                column_alias = target.alias or column_name
                result = functions_results[function_name]
            elif target_type == Constant:
                result = target.value
                column_name = str(result)
                column_alias = '.'.join(target.alias.parts) if type(target.alias) == Identifier else column_name
            elif target_type == NullConstant:
                result = None
                column_name = 'NULL'
                column_alias = 'NULL'
            elif target_type == Identifier:
                result = '.'.join(target.parts)
                column_name = str(result)
                column_alias = '.'.join(target.alias.parts) if type(target.alias) == Identifier else column_name
            else:
                raise Exception(f'Unknown constant type: {target_type}')

            columns.append({
                'table_name': '',
                'name': column_name,
                'alias': column_alias,
                'type': TYPES.MYSQL_TYPE_VAR_STRING if isinstance(result, str) else TYPES.MYSQL_TYPE_LONG,
                'charset': self.charset_text_type if isinstance(result, str) else CHARSET_NUMBERS['binary']
            })
            data.append(result)

        return SQLAnswer(
            answer_type=ANSWER_TYPE.TABLE,
            columns=columns,
            data=[data]
        )

    def answer_show_create_table(self, table):
        columns = [{
            'table_name': '',
            'name': 'Table',
            'type': TYPES.MYSQL_TYPE_VAR_STRING
        }, {
            'table_name': '',
            'name': 'Create Table',
            'type': TYPES.MYSQL_TYPE_VAR_STRING
        }]
        return SQLAnswer(
            answer_type=ANSWER_TYPE.TABLE,
            columns=columns,
            data=[[table, f'create table {table} ()']]
        )

    def answer_function_status(self):
        columns = [{
            'database': 'mysql',
            'table_name': 'schemata',
            'table_alias': 'ROUTINES',
            'name': 'Db',
            'alias': 'Db',
            'type': TYPES.MYSQL_TYPE_VAR_STRING,
            'charset': self.charset_text_type
        }, {
            'database': 'mysql',
            'table_name': 'routines',
            'table_alias': 'ROUTINES',
            'name': 'name',
            'alias': 'name',
            'type': TYPES.MYSQL_TYPE_VAR_STRING,
            'charset': self.charset_text_type
        }, {
            'database': 'mysql',
            'table_name': 'routines',
            'table_alias': 'ROUTINES',
            'name': 'Type',
            'alias': 'Type',
            'type': TYPES.MYSQL_TYPE_STRING,
            'charset': CHARSET_NUMBERS['utf8_bin']
        }, {
            'database': 'mysql',
            'table_name': 'routines',
            'table_alias': 'ROUTINES',
            'name': 'Definer',
            'alias': 'Definer',
            'type': TYPES.MYSQL_TYPE_VAR_STRING,
            'charset': CHARSET_NUMBERS['utf8_bin']
        }, {
            'database': 'mysql',
            'table_name': 'routines',
            'table_alias': 'ROUTINES',
            'name': 'Modified',
            'alias': 'Modified',
            'type': TYPES.MYSQL_TYPE_TIMESTAMP,
            'charset': CHARSET_NUMBERS['binary']
        }, {
            'database': 'mysql',
            'table_name': 'routines',
            'table_alias': 'ROUTINES',
            'name': 'Created',
            'alias': 'Created',
            'type': TYPES.MYSQL_TYPE_TIMESTAMP,
            'charset': CHARSET_NUMBERS['binary']
        }, {
            'database': 'mysql',
            'table_name': 'routines',
            'table_alias': 'ROUTINES',
            'name': 'Security_type',
            'alias': 'Security_type',
            'type': TYPES.MYSQL_TYPE_STRING,
            'charset': CHARSET_NUMBERS['utf8_bin']
        }, {
            'database': 'mysql',
            'table_name': 'routines',
            'table_alias': 'ROUTINES',
            'name': 'Comment',
            'alias': 'Comment',
            'type': TYPES.MYSQL_TYPE_BLOB,
            'charset': CHARSET_NUMBERS['utf8_bin']
        }, {
            'database': 'mysql',
            'table_name': 'character_sets',
            'table_alias': 'ROUTINES',
            'name': 'character_set_client',
            'alias': 'character_set_client',
            'type': TYPES.MYSQL_TYPE_VAR_STRING,
            'charset': self.charset_text_type
        }, {
            'database': 'mysql',
            'table_name': 'collations',
            'table_alias': 'ROUTINES',
            'name': 'collation_connection',
            'alias': 'collation_connection',
            'type': TYPES.MYSQL_TYPE_VAR_STRING,
            'charset': self.charset_text_type
        }, {
            'database': 'mysql',
            'table_name': 'collations',
            'table_alias': 'ROUTINES',
            'name': 'Database Collation',
            'alias': 'Database Collation',
            'type': TYPES.MYSQL_TYPE_VAR_STRING,
            'charset': self.charset_text_type
        }]
        return SQLAnswer(
            answer_type=ANSWER_TYPE.TABLE,
            columns=columns,
            data=[]
        )

    def answer_show_table_status(self, table_name):
        # NOTE at this moment parsed statement only like `SHOW TABLE STATUS LIKE 'table'`.
        # NOTE some columns has {'database': 'mysql'}, other not. That correct. This is how real DB sends messages.
        columns = [{
            'database': 'mysql',
            'table_name': 'tables',
            'name': 'Name',
            'alias': 'Name',
            'type': TYPES.MYSQL_TYPE_VAR_STRING,
            'charset': self.charset_text_type
        }, {
            'database': '',
            'table_name': 'tables',
            'name': 'Engine',
            'alias': 'Engine',
            'type': TYPES.MYSQL_TYPE_VAR_STRING,
            'charset': self.charset_text_type
        }, {
            'database': '',
            'table_name': 'tables',
            'name': 'Version',
            'alias': 'Version',
            'type': TYPES.MYSQL_TYPE_LONGLONG,
            'charset': CHARSET_NUMBERS['binary']
        }, {
            'database': 'mysql',
            'table_name': 'tables',
            'name': 'Row_format',
            'alias': 'Row_format',
            'type': TYPES.MYSQL_TYPE_VAR_STRING,
            'charset': self.charset_text_type
        }, {
            'database': '',
            'table_name': 'tables',
            'name': 'Rows',
            'alias': 'Rows',
            'type': TYPES.MYSQL_TYPE_LONGLONG,
            'charset': CHARSET_NUMBERS['binary']
        }, {
            'database': '',
            'table_name': 'tables',
            'name': 'Avg_row_length',
            'alias': 'Avg_row_length',
            'type': TYPES.MYSQL_TYPE_LONGLONG,
            'charset': CHARSET_NUMBERS['binary']
        }, {
            'database': '',
            'table_name': 'tables',
            'name': 'Data_length',
            'alias': 'Data_length',
            'type': TYPES.MYSQL_TYPE_LONGLONG,
            'charset': CHARSET_NUMBERS['binary']
        }, {
            'database': '',
            'table_name': 'tables',
            'name': 'Max_data_length',
            'alias': 'Max_data_length',
            'type': TYPES.MYSQL_TYPE_LONGLONG,
            'charset': CHARSET_NUMBERS['binary']
        }, {
            'database': '',
            'table_name': 'tables',
            'name': 'Index_length',
            'alias': 'Index_length',
            'type': TYPES.MYSQL_TYPE_LONGLONG,
            'charset': CHARSET_NUMBERS['binary']
        }, {
            'database': '',
            'table_name': 'tables',
            'name': 'Data_free',
            'alias': 'Data_free',
            'type': TYPES.MYSQL_TYPE_LONGLONG,
            'charset': CHARSET_NUMBERS['binary']
        }, {
            'database': '',
            'table_name': 'tables',
            'name': 'Auto_increment',
            'alias': 'Auto_increment',
            'type': TYPES.MYSQL_TYPE_LONGLONG,
            'charset': CHARSET_NUMBERS['binary']
        }, {
            'database': '',
            'table_name': 'tables',
            'name': 'Create_time',
            'alias': 'Create_time',
            'type': TYPES.MYSQL_TYPE_TIMESTAMP,
            'charset': CHARSET_NUMBERS['binary']
        }, {
            'database': '',
            'table_name': 'tables',
            'name': 'Update_time',
            'alias': 'Update_time',
            'type': TYPES.MYSQL_TYPE_TIMESTAMP,
            'charset': CHARSET_NUMBERS['binary']
        }, {
            'database': '',
            'table_name': 'tables',
            'name': 'Check_time',
            'alias': 'Check_time',
            'type': TYPES.MYSQL_TYPE_TIMESTAMP,
            'charset': CHARSET_NUMBERS['binary']
        }, {
            'database': 'mysql',
            'table_name': 'tables',
            'name': 'Collation',
            'alias': 'Collation',
            'type': TYPES.MYSQL_TYPE_VAR_STRING,
            'charset': self.charset_text_type
        }, {
            'database': '',
            'table_name': 'tables',
            'name': 'Checksum',
            'alias': 'Checksum',
            'type': TYPES.MYSQL_TYPE_LONGLONG,
            'charset': CHARSET_NUMBERS['binary']
        }, {
            'database': '',
            'table_name': 'tables',
            'name': 'Create_options',
            'alias': 'Create_options',
            'type': TYPES.MYSQL_TYPE_VAR_STRING,
            'charset': self.charset_text_type
        }, {
            'database': '',
            'table_name': 'tables',
            'name': 'Comment',
            'alias': 'Comment',
            'type': TYPES.MYSQL_TYPE_BLOB,
            'charset': self.charset_text_type
        }]
        data = [[
            table_name,     # Name
            'InnoDB',       # Engine
            10,             # Version
            'Dynamic',      # Row_format
            1,              # Rows
            16384,          # Avg_row_length
            16384,          # Data_length
            0,              # Max_data_length
            0,              # Index_length
            0,              # Data_free
            None,           # Auto_increment
            datetime.datetime.now().strftime('%Y-%m-%d %H:%M:%S'),  # Create_time
            datetime.datetime.now().strftime('%Y-%m-%d %H:%M:%S'),  # Update_time
            None,           # Check_time
            'utf8mb4_0900_ai_ci',   # Collation
            None,           # Checksum
            '',             # Create_options
            ''              # Comment
        ]]
        return SQLAnswer(
            answer_type=ANSWER_TYPE.TABLE,
            columns=columns,
            data=data
        )

    def answer_show_warnings(self):
        columns = [{
            'database': '',
            'table_name': '',
            'name': 'Level',
            'alias': 'Level',
            'type': TYPES.MYSQL_TYPE_VAR_STRING,
            'charset': self.charset_text_type
        }, {
            'database': '',
            'table_name': '',
            'name': 'Code',
            'alias': 'Code',
            'type': TYPES.MYSQL_TYPE_LONG,
            'charset': CHARSET_NUMBERS['binary']
        }, {
            'database': '',
            'table_name': '',
            'name': 'Message',
            'alias': 'Message',
            'type': TYPES.MYSQL_TYPE_VAR_STRING,
            'charset': self.charset_text_type
        }]
        return SQLAnswer(
            answer_type=ANSWER_TYPE.TABLE,
            columns=columns,
            data=[]
        )

    def answer_connection_id(self):
        columns = [{
            'database': '',
            'table_name': '',
            'name': 'conn_id',
            'alias': 'conn_id',
            'type': TYPES.MYSQL_TYPE_LONG,
            'charset': CHARSET_NUMBERS['binary']
        }]
        data = [[self.connection_id]]
        return SQLAnswer(
            answer_type=ANSWER_TYPE.TABLE,
            columns=columns,
            data=data
        )

    def answer_apply_predictor(self, statement):
        SQLQuery(
            statement,
            session=self.session,
            execute=True
        )
        return SQLAnswer(ANSWER_TYPE.OK)

    def answer_select(self, query):
        result = query.fetch(
            self.session.datahub
        )

        if result['success'] is False:
            return SQLAnswer(
                ANSWER_TYPE.ERROR,
                error_code=result['error_code'],
                error_message=result['msg']
            )

        return SQLAnswer(
            answer_type=ANSWER_TYPE.TABLE,
            columns=query.columns,
            data=query.result
        )

    def _get_column_defenition_packets(self, columns, data=[]):
        packets = []
        for i, column in enumerate(columns):
            table_name = column.get('table_name', 'table_name')
            column_name = column.get('name', 'column_name')
            column_alias = column.get('alias', column_name)
            flags = column.get('flags', 0)
            if self.session.integration_type == 'mssql':
                # mssql raise error if value more then this.
                length = 0x2000
            else:
                if len(data) == 0:
                    length = 0xffff
                else:
                    length = 1
                    for row in data:
                        if isinstance(row, dict):
                            length = max(len(str(row[column_alias])), length)
                        else:
                            length = max(len(str(row[i])), length)

            packets.append(
                self.packet(
                    ColumnDefenitionPacket,
                    schema=column.get('database', 'mindsdb_schema'),
                    table_alias=column.get('table_alias', table_name),
                    table_name=table_name,
                    column_alias=column_alias,
                    column_name=column_name,
                    column_type=column['type'],
                    charset=column.get('charset', CHARSET_NUMBERS["utf8_unicode_ci"]),
                    max_length=length,
                    flags=flags
                )
            )
        return packets

    def get_tabel_packets(self, columns, data, status=0):
        # TODO remove columns order
        packets = [self.packet(ColumnCountPacket, count=len(columns))]
        packets.extend(self._get_column_defenition_packets(columns, data))

        if self.client_capabilities.DEPRECATE_EOF is False:
            packets.append(self.packet(EofPacket, status=status))

        packets += [self.packet(ResultsetRowPacket, data=x) for x in data]
        return packets

    def decode_utf(self, text):
        try:
            return text.decode('utf-8')
        except Exception as e:
            log.error(f'SQL contains non utf-8 values: {text}')
            self.packet(
                ErrPacket,
                err_code=ERR.ER_SYNTAX_ERROR,
                msg=str(e)
            ).send()
            raise

    def is_cloud_connection(self):
        ''' Determine source of connection. Must be call before handshake.
            Idea based on: real mysql connection does not send anything before server handshake, so
            soket should be in 'out' state. In opposite, clout connection sends '0000' right after
            connection. '0000' selected because in real mysql connection it should be lenght of package,
            and it can not be 0.
        '''
        if sys.platform != 'linux':
            return {
                'is_cloud': False
            }

        read_poller = select.poll()
        read_poller.register(self.request, select.POLLIN)
        events = read_poller.poll(0)

        if len(events) == 0:
            return {
                'is_cloud': False
            }

        first_byte = self.request.recv(4, socket.MSG_PEEK)
        if first_byte == b'\x00\x00\x00\x00':
            self.request.recv(4)
            client_capabilities = self.request.recv(8)
            client_capabilities = struct.unpack('L', client_capabilities)[0]

            company_id = self.request.recv(4)
            company_id = struct.unpack('I', company_id)[0]

            database_name_len = self.request.recv(2)
            database_name_len = struct.unpack('H', database_name_len)[0]

            database_name = ''
            if database_name_len > 0:
                database_name = self.request.recv(database_name_len).decode()

            return {
                'is_cloud': True,
                'client_capabilities': client_capabilities,
                'company_id': company_id,
                'database': database_name
            }

        return {
            'is_cloud': False
        }

    def is_db_exists(self, db_name):
        sql_statement = Select(
            targets=[Identifier(parts=["schema_name"], alias=Identifier('Database'))],
            from_table=Identifier(parts=['information_schema', 'SCHEMATA']),
            where=BinaryOperation('=', args=[Identifier('schema_name'), Constant(db_name)])
        )
        query = SQLQuery(
            sql_statement,
            session=self.session
        )
        result = query.fetch(
            self.session.datahub
        )
        if result.get('success') is True and len(result.get('result')) > 0:
            return True
        return False

    def change_default_db(self, db_name):
        # That fix for bug in mssql: it keeps connection for a long time, but after some time mssql can
        # send packet with COM_INIT_DB=null. In this case keep old database name as default.
        if db_name != 'null':
            if self.is_db_exists(db_name):
                self.session.database = db_name
            else:
                raise ErBadDbError(f"Database {db_name} does not exists")

    def handle(self):
        """
        Handle new incoming connections
        :return:
        """
        self.server.hook_before_handle()

        log.debug('handle new incoming connection')
        cloud_connection = self.is_cloud_connection()
        self.init_session(company_id=cloud_connection.get('company_id'))
        if cloud_connection['is_cloud'] is False:
            if self.handshake() is False:
                return
        else:
            self.client_capabilities = ClentCapabilities(cloud_connection['client_capabilities'])
            self.session.database = cloud_connection['database']
            self.session.username = 'cloud'
            self.session.auth = True
            self.session.integration = None
            self.session.integration_type = None

        while True:
            log.debug('Got a new packet')
            p = self.packet(CommandPacket)

            try:
                success = p.get()
            except Exception:
                log.error('Session closed, on packet read error')
                log.error(traceback.format_exc())
                return

            if success is False:
                log.debug('Session closed by client')
                return

            log.debug('Command TYPE: {type}'.format(
                type=getConstName(COMMANDS, p.type.value)))

            try:
                if p.type.value == COMMANDS.COM_QUERY:
                    sql = self.decode_utf(p.sql.value)
                    sql = SqlStatementParser.clear_sql(sql)
                    log.debug(f'COM_QUERY: {sql}')
                    result = self.process_query(sql)
                    self.send_query_answer(result)
                elif p.type.value == COMMANDS.COM_STMT_PREPARE:
                    # https://dev.mysql.com/doc/internals/en/com-stmt-prepare.html
                    sql = self.decode_utf(p.sql.value)
                    # statement = SqlStatementParser(sql)
                    # log.debug(f'COM_STMT_PREPARE: {statement.sql}')
                    self.answer_stmt_prepare(sql)
                elif p.type.value == COMMANDS.COM_STMT_EXECUTE:
                    self.answer_stmt_execute(p.stmt_id.value, p.parameters)
                elif p.type.value == COMMANDS.COM_STMT_FETCH:
                    self.answer_stmt_fetch(p.stmt_id.value, p.limit.value)
                elif p.type.value == COMMANDS.COM_STMT_CLOSE:
                    self.answer_stmt_close(p.stmt_id.value)
                elif p.type.value == COMMANDS.COM_QUIT:
                    log.debug('Session closed, on client disconnect')
                    self.session = None
                    break
                elif p.type.value == COMMANDS.COM_INIT_DB:
                    new_database = p.database.value.decode()
                    self.change_default_db(new_database)
                    self.packet(OkPacket).send()
                elif p.type.value == COMMANDS.COM_FIELD_LIST:
                    # this command is deprecated, but console client still use it.
                    self.packet(OkPacket).send()
                else:
                    log.warning('Command has no specific handler, return OK msg')
                    log.debug(str(p))
                    # p.pprintPacket() TODO: Make a version of print packet
                    # that sends it to debug isntead
                    self.packet(OkPacket).send()

            except SqlApiException as e:
                log.error(
                    f'ERROR while executing query\n'
                    f'{traceback.format_exc()}\n'
                    f'{e}'
                )
                self.packet(
                    ErrPacket,
                    err_code=e.err_code,
                    msg=str(e)
                ).send()
            except Exception as e:
                log.error(
                    f'ERROR while executing query\n'
                    f'{traceback.format_exc()}\n'
                    f'{e}'
                )
                self.packet(
                    ErrPacket,
                    err_code=ERR.ER_SYNTAX_ERROR,
                    msg=str(e)
                ).send()

    def packet(self, packetClass=Packet, **kwargs):
        """
        Factory method for packets

        :param packetClass:
        :param kwargs:
        :return:
        """
        p = packetClass(
            socket=self.socket,
            session=self.session,
            proxy=self,
            **kwargs
        )
        self.session.inc_packet_sequence_number()
        return p

    def last_packet(self, status=0x0002):
        if self.client_capabilities.DEPRECATE_EOF is True:
            return self.packet(OkPacket, eof=True, status=status)
        else:
            return self.packet(EofPacket, status=status)

    def set_context(self, context):
        if 'db' in context:
            self.session.database = context['db']

    def get_context(self, context):
        context = {}
        if self.session.database is not None:
            context['db'] = self.session.database

        return context

    @staticmethod
    def startProxy():
        """
        Create a server and wait for incoming connections until Ctrl-C
        """
        config = Config()

        cert_path = config['api']['mysql'].get('certificate_path')
        if cert_path is None or cert_path == '':
            cert_path = tempfile.mkstemp(prefix='mindsdb_cert_', text=True)[1]
            make_ssl_cert(cert_path)
            atexit.register(lambda: os.remove(cert_path))

        # TODO make it session local
        server_capabilities.set(
            CAPABILITIES.CLIENT_SSL,
            config['api']['mysql']['ssl']
        )

        host = config['api']['mysql']['host']
        port = int(config['api']['mysql']['port'])

        log.info(f'Starting MindsDB Mysql proxy server on tcp://{host}:{port}')

        SocketServer.TCPServer.allow_reuse_address = True
        server = SocketServer.ThreadingTCPServer((host, port), MysqlProxy)
        server.mindsdb_config = config
        server.check_auth = partial(check_auth, config=config)
        server.cert_path = cert_path
        server.connection_id = 0
        server.hook_before_handle = empty_fn

        server.original_model_interface = ModelInterface()
        server.original_data_store = DataStore()
        server.original_integration_controller = IntegrationController()
        server.original_view_controller = ViewController()

        atexit.register(MysqlProxy.server_close, srv=server)

        # Activate the server; this will keep running until you
        # interrupt the program with Ctrl-C
        log.info('Waiting for incoming connections...')
        server.serve_forever()


class Dummy:
    pass


class FakeMysqlProxy(MysqlProxy):
    def __init__(self, company_id):
        request = Dummy()
        client_address = ['', '']
        server = Dummy()
        server.connection_id = 0
        server.hook_before_handle = empty_fn
        server.original_model_interface = ModelInterface()
        server.original_data_store = DataStore()
        server.original_integration_controller = IntegrationController()
        server.original_view_controller = ViewController()

        self.request = request
        self.client_address = client_address
        self.server = server

        self.session = SessionController(
            server=self.server,
            company_id=company_id
        )
        self.session.database = 'mindsdb'

    def is_cloud_connection(self):
        return {
            'is_cloud': False
        }<|MERGE_RESOLUTION|>--- conflicted
+++ resolved
@@ -1382,14 +1382,8 @@
             predictor_name = statement.name.parts[-1]
             self.session.datahub['mindsdb'].delete_predictor(predictor_name)
             return SQLAnswer(ANSWER_TYPE.OK)
-<<<<<<< HEAD
-=======
         elif type(statement) == DropTables:
             return self.answer_drop_tables(statement)
-        elif keyword == 'create_datasource':
-            # fallback for statement
-            return self.answer_create_datasource(struct)
->>>>>>> c4d3eb95
         elif type(statement) == DropDatasource or type(statement) == DropDatabase:
             ds_name = statement.name.parts[-1]
             return self.answer_drop_datasource(ds_name)
