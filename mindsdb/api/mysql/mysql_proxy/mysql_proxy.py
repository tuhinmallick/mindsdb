"""
*******************************************************
 * Copyright (C) 2017 MindsDB Inc. <copyright@mindsdb.com>
 *
 * This file is part of MindsDB Server.
 *
 * MindsDB Server can not be copied and/or distributed without the express
 * permission of MindsDB Inc
 *******************************************************
"""


import os
import sys
import socketserver as SocketServer
import ssl
import traceback
import json
import atexit
import tempfile
import datetime
import socket
import struct
from collections import OrderedDict
from functools import partial
import select
import base64

import pandas as pd
import dfsql
from mindsdb_sql import parse_sql
from mindsdb_sql.parser.ast import (
    RollbackTransaction,
    CommitTransaction,
    StartTransaction,
    BinaryOperation,
    Identifier,
    Constant,
    Function,
    Explain,
    Select,
    Show,
    Set,
)
from mindsdb_sql.parser.dialects.mysql import Variable
from mindsdb_sql.parser.dialects.mindsdb import DropPredictor, DropIntegration

from mindsdb.utilities.wizards import make_ssl_cert
from mindsdb.utilities.config import Config
from mindsdb.api.mysql.mysql_proxy.data_types.mysql_packet import Packet
from mindsdb.api.mysql.mysql_proxy.controllers.session_controller import SessionController
from mindsdb.api.mysql.mysql_proxy.classes.client_capabilities import ClentCapabilities
from mindsdb.api.mysql.mysql_proxy.classes.server_capabilities import server_capabilities
from mindsdb.api.mysql.mysql_proxy.classes.sql_statement_parser import SqlStatementParser, SQL_PARAMETER, SQL_DEFAULT
from mindsdb.api.mysql.mysql_proxy.utilities import log
from mindsdb.api.mysql.mysql_proxy.external_libs.mysql_scramble import scramble as scramble_func
from mindsdb.api.mysql.mysql_proxy.classes.sql_query import (
    SQLQuery,
    NotImplementedError,
    SqlError
)

from mindsdb.api.mysql.mysql_proxy.libs.constants.mysql import (
    getConstName,
    CHARSET_NUMBERS,
    ERR,
    COMMANDS,
    TYPES,
    SERVER_VARIABLES,
    DEFAULT_AUTH_METHOD,
    SERVER_STATUS,
    FIELD_FLAG,
    CAPABILITIES
)

from mindsdb.api.mysql.mysql_proxy.data_types.mysql_packets import (
    ErrPacket,
    HandshakePacket,
    FastAuthFail,
    PasswordAnswer,
    HandshakeResponsePacket,
    OkPacket,
    SwitchOutPacket,
    SwitchOutResponse,
    CommandPacket,
    ColumnCountPacket,
    ColumnDefenitionPacket,
    ResultsetRowPacket,
    EofPacket,
    STMTPrepareHeaderPacket,
    BinaryResultsetRowPacket
)

from mindsdb.interfaces.datastore.datastore import DataStore
from mindsdb.interfaces.model.model_interface import ModelInterface
from mindsdb.interfaces.database.integrations import get_db_integrations, get_db_integration

connection_id = 0


def check_auth(username, password, scramble_func, salt, company_id, config):
    '''
    '''
    try:
        hardcoded_user = config['api']['mysql']['user']
        hardcoded_password = config['api']['mysql']['password']
        hardcoded_password_hash = scramble_func(hardcoded_password, salt)
        hardcoded_password = hardcoded_password.encode()

        if password is None:
            password = ''
        if isinstance(password, str):
            password = password.encode()

        integration = None
        integration_type = None
        extracted_username = username
        integrations_names = get_db_integrations(company_id).keys()
        for integration_name in integrations_names:
            if username == f'{hardcoded_user}_{integration_name}':
                extracted_username = hardcoded_user
                integration = integration_name
                integration_type = get_db_integration(integration, company_id)['type']

        if extracted_username != hardcoded_user:
            log.warning(f'Check auth, user={username}: user mismatch')
            return {
                'success': False
            }

        if password != hardcoded_password and password != hardcoded_password_hash:
            log.warning(f'check auth, user={username}: password mismatch')
            return {
                'success': False
            }

        log.info(f'Check auth, user={username}: Ok')
        return {
            'success': True,
            'username': extracted_username,
            'integration': integration,
            'integration_type': integration_type
        }
    except Exception as e:
        log.error(f'Check auth, user={username}: ERROR')
        log.error(e)
        log.error(traceback.format_exc())


class MysqlProxy(SocketServer.BaseRequestHandler):
    """
    The Main Server controller class
    """

    @staticmethod
    def server_close(srv):
        srv.server_close()

    def __init__(self, request, client_address, server):
        self.charset = 'utf8'
        self.charset_text_type = CHARSET_NUMBERS['utf8_general_ci']
        self.session = None
        self.client_capabilities = None
        super().__init__(request, client_address, server)

    def init_session(self, company_id=None):
        global connection_id
        log.debug('New connection [{ip}:{port}]'.format(
            ip=self.client_address[0], port=self.client_address[1]))
        log.debug(self.__dict__)

        if self.server.connection_id >= 65025:
            self.server.connection_id = 0
        self.server.connection_id += 1
        self.connection_id = self.server.connection_id
        self.session = SessionController(
            self.server.original_model_interface,
            self.server.original_data_store,
            company_id=company_id
        )

        if hasattr(self.server, 'salt') and isinstance(self.server.salt, str):
            self.salt = self.server.salt
        else:
            self.salt = base64.b64encode(os.urandom(15)).decode()

        self.socket = self.request
        self.logging = log

        self.current_transaction = None

        log.debug('session salt: {salt}'.format(salt=self.salt))

    def handshake(self):
        def switch_auth(method='mysql_native_password'):
            self.packet(SwitchOutPacket, seed=self.salt, method=method).send()
            switch_out_answer = self.packet(SwitchOutResponse)
            switch_out_answer.get()
            password = switch_out_answer.password
            if method == 'mysql_native_password' and len(password) == 0:
                password = scramble_func('', self.salt)
            return password

        def get_fast_auth_password():
            log.debug('Asking for fast auth password')
            self.packet(FastAuthFail).send()
            password_answer = self.packet(PasswordAnswer)
            password_answer.get()
            try:
                password = password_answer.password.value.decode()
            except Exception:
                log.warning('error: no password in Fast Auth answer')
                self.packet(ErrPacket, err_code=ERR.ER_PASSWORD_NO_MATCH, msg='Is not password in connection query.').send()
                return None
            return password

        username = None
        password = None

        log.debug('send HandshakePacket')
        self.packet(HandshakePacket).send()

        handshake_resp = self.packet(HandshakeResponsePacket)
        handshake_resp.get()
        if handshake_resp.length == 0:
            log.warning('HandshakeResponsePacket empty')
            self.packet(OkPacket).send()
            return False
        self.client_capabilities = ClentCapabilities(handshake_resp.capabilities.value)

        client_auth_plugin = handshake_resp.client_auth_plugin.value.decode()

        self.session.is_ssl = False

        if handshake_resp.type == 'SSLRequest':
            log.debug('switch to SSL')
            self.session.is_ssl = True

            ssl_context = ssl.SSLContext()
            ssl_context.load_cert_chain(self.server.cert_path)
            ssl_socket = ssl_context.wrap_socket(
                self.socket,
                server_side=True,
                do_handshake_on_connect=True
            )

            self.socket = ssl_socket
            handshake_resp = self.packet(HandshakeResponsePacket)
            handshake_resp.get()
            client_auth_plugin = handshake_resp.client_auth_plugin.value.decode()

        username = handshake_resp.username.value.decode()

        if client_auth_plugin != DEFAULT_AUTH_METHOD:
            if client_auth_plugin == 'mysql_native_password':
                password = switch_auth('mysql_native_password')
            else:
                new_method = 'caching_sha2_password' if client_auth_plugin == 'caching_sha2_password' else 'mysql_native_password'

                if new_method == 'caching_sha2_password' and self.session.is_ssl is False:
                    log.warning(f'Check auth, user={username}, ssl={self.session.is_ssl}, auth_method={client_auth_plugin}: '
                                'error: cant switch to caching_sha2_password without SSL')
                    self.packet(ErrPacket, err_code=ERR.ER_PASSWORD_NO_MATCH, msg='caching_sha2_password without SSL not supported').send()
                    return False

                log.debug(f'Check auth, user={username}, ssl={self.session.is_ssl}, auth_method={client_auth_plugin}: '
                          f'switch auth method to {new_method}')
                password = switch_auth(new_method)

                if new_method == 'caching_sha2_password':
                    if password == b'\x00':
                        password = ''
                    else:
                        password = get_fast_auth_password()
        elif 'caching_sha2_password' in client_auth_plugin:
            log.debug(
                f'Check auth, user={username}, ssl={self.session.is_ssl}, auth_method={client_auth_plugin}: '
                'check auth using caching_sha2_password'
            )
            password = handshake_resp.enc_password.value
            if password == b'\x00':
                password = ''
            else:
                # FIXME https://github.com/mindsdb/mindsdb/issues/1374
                # if self.session.is_ssl:
                #     password = get_fast_auth_password()
                # else:
                password = switch_auth()
        elif 'mysql_native_password' in client_auth_plugin:
            log.debug(f'Check auth, user={username}, ssl={self.session.is_ssl}, auth_method={client_auth_plugin}: '
                      'check auth using mysql_native_password')
            password = handshake_resp.enc_password.value
        else:
            log.debug(f'Check auth, user={username}, ssl={self.session.is_ssl}, auth_method={client_auth_plugin}: '
                      'unknown method, possible ERROR. Try to switch to mysql_native_password')
            password = switch_auth('mysql_native_password')

        try:
            self.session.database = handshake_resp.database.value.decode()
        except Exception:
            self.session.database = None
        log.debug(f'Check auth, user={username}, ssl={self.session.is_ssl}, auth_method={client_auth_plugin}: '
                  f'connecting to database {self.session.database}')

        auth_data = self.server.check_auth(username, password, scramble_func, self.salt, self.session.company_id)
        if auth_data['success']:
            self.session.username = auth_data['username']
            self.session.auth = True
            self.session.integration = auth_data['integration']
            self.session.integration_type = auth_data['integration_type']
            self.packet(OkPacket).send()
            return True
        else:
            self.packet(ErrPacket, err_code=ERR.ER_PASSWORD_NO_MATCH, msg=f'Access denied for user {username}').send()
            log.warning(f'Access denied for user {username}')
            return False

    def sendPackageGroup(self, packages):
        string = b''.join([x.accum() for x in packages])
        self.socket.sendall(string)

    def answerTableQuery(self, query):
        packages = []
        packages += self.getTabelPackets(
            columns=query.columns,
            data=query.result
        )
        packages.append(self.packet(OkPacket, eof=True))
        self.sendPackageGroup(packages)

    def insert_predictor_answer(self, insert):
        ''' Start learn new predictor.
            Parameters:
             - insert - dict with keys as columns of mindsb.predictors table.
        '''
        model_interface = self.session.model_interface
        data_store = self.session.data_store

        for key in insert.keys():
            if insert[key] is SQL_DEFAULT:
                insert[key] = None  # all default values at this moment is null (None)

        is_external_datasource = isinstance(insert.get('external_datasource'), str) and len(insert['external_datasource']) > 0
        is_select_data_query = isinstance(insert.get('select_data_query'), str) and len(insert['select_data_query']) > 0

        if is_external_datasource and is_select_data_query:
            self.packet(
                ErrPacket,
                err_code=ERR.ER_WRONG_ARGUMENTS,
                msg="'external_datasource' and 'select_data_query' should not be used in one query"
            ).send()
            return
        elif is_external_datasource is False and is_select_data_query is False:
            self.packet(
                ErrPacket,
                err_code=ERR.ER_WRONG_ARGUMENTS,
                msg="in query should be 'external_datasource' or 'select_data_query'"
            ).send()
            return

        models = model_interface.get_models()
        if insert['name'] in [x['name'] for x in models]:
            self.packet(
                ErrPacket,
                err_code=ERR.ER_WRONG_ARGUMENTS,
                msg=f"predictor with name '{insert['name']}'' already exists"
            ).send()
            return

        kwargs = {}
        if isinstance(insert.get('training_options'), str) \
                and len(insert['training_options']) > 0:
            try:
                kwargs = json.loads(insert['training_options'])
            except Exception:
                self.packet(
                    ErrPacket,
                    err_code=ERR.ER_WRONG_ARGUMENTS,
                    msg='training_options should be in valid JSON string'
                ).send()
                return

        if is_select_data_query:
            integration = self.session.integration
            if isinstance(integration, str) is False or len(integration) == 0:
                self.packet(
                    ErrPacket,
                    err_code=ERR.ER_WRONG_ARGUMENTS,
                    msg='select_data_query can be used only in query from database'
                ).send()
                return
            insert['select_data_query'] = insert['select_data_query'].replace(r"\'", "'")
            ds_name = data_store.get_vacant_name(insert['name'])
            ds = data_store.save_datasource(ds_name, integration, {'query': insert['select_data_query']})
        elif is_external_datasource:
            ds = data_store.get_datasource_obj(insert['external_datasource'], raw=True)
            ds_name = insert['external_datasource']

        insert['predict'] = [x.strip() for x in insert['predict'].split(',')]

        ds_data = data_store.get_datasource(ds_name)
        ds_columns = [x['name'] for x in ds_data['columns']]
        for col in insert['predict']:
            if col not in ds_columns:
                if is_select_data_query:
                    data_store.delete_datasource(ds_name)
                raise Exception(f"Column '{col}' not exists")

        try:
            insert['predict'] = self._check_predict_columns(insert['predict'], ds_columns)
        except Exception:
            if is_select_data_query:
                data_store.delete_datasource(ds_name)
            raise

        model_interface.learn(
            insert['name'], ds, insert['predict'], ds_data['id'], kwargs=kwargs, delete_ds_on_fail=is_select_data_query
        )

        self.packet(OkPacket).send()

    def answer_create_ai_table(self, struct):
        ai_table = self.session.ai_table
        model_interface = self.session.model_interface
        company_id = self.session.company_id

        table = ai_table.get_ai_table(struct['ai_table_name'])
        if table is not None:
            raise Exception(f"AT Table with name {struct['ai_table_name']} already exists")

        # check predictor exists
        models = model_interface.get_models()
        models_names = [x['name'] for x in models]
        if struct['predictor_name'] not in models_names:
            raise Exception(f"Predictor with name {struct['predictor_name']} not exists")

        # check integration exists
        if get_db_integration(struct['integration_name'], company_id) is None:
            raise Exception(f"Integration with name {struct['integration_name']} not exists")

        ai_table.add(
            name=struct['ai_table_name'],
            integration_name=struct['integration_name'],
            integration_query=struct['integration_query'],
            query_fields=struct['query_fields'],
            predictor_name=struct['predictor_name'],
            predictor_fields=struct['predictor_fields']
        )

        self.packet(OkPacket).send()

<<<<<<< HEAD
    def _check_predict_columns(self, predict_column_names, ds_column_names):
        ''' validate 'predict' column names

            predict_column_names: list of 'predict' columns
            ds_column_names: list of all datasource columns
        '''
        cleaned_predict_column_names = []
        for predict_column_name in predict_column_names:
            candidate = None
            for column_name in ds_column_names:
                if column_name == predict_column_name:
                    if candidate is not None:
                        raise Exception("It is not possible to determine appropriate column name for 'predict' column: {predict_column_name}")
                    candidate = column_name
            if candidate is None:
                for column_name in ds_column_names:
                    if column_name.lower() == predict_column_name.lower():
                        if candidate is not None:
                            raise Exception("It is not possible to determine appropriate column name for 'predict' column: {predict_column_name}")
                        candidate = column_name
            if candidate is None:
                raise Exception("Datasource has not column with name '{predict_column_name}'")
            cleaned_predict_column_names.append(candidate)

        if len(cleaned_predict_column_names) != len(set(cleaned_predict_column_names)):
            raise Exception("'predict' column name is duplicated")

        return cleaned_predict_column_names
=======
    def answer_retrain_predictor(self, predictor_name):
        model_interface = self.session.model_interface
        models = model_interface.get_models()
        if predictor_name not in [x['name'] for x in models]:
            raise Exception(f"Can't retrain predictor. There is no predictor with name '{predictor_name}'")
        model_interface.update_model(predictor_name)
        self.packet(OkPacket).send()
>>>>>>> a4f9686a

    def answer_create_predictor(self, struct):
        model_interface = self.session.model_interface
        data_store = self.session.data_store
        company_id = self.session.company_id

        predictor_name = struct['predictor_name']
        integration_name = struct['integration_name']

        if get_db_integration(integration_name, company_id) is None:
            raise Exception(f"Unknown integration: {integration_name}")

        ds_name = struct.get('datasource_name')
        if ds_name is None:
            ds_name = data_store.get_vacant_name(predictor_name)

        ds = data_store.save_datasource(ds_name, integration_name, {'query': struct['select']})
        ds_data = data_store.get_datasource(ds_name)

        # TODO add alias here
        predict = [x['name'] for x in struct['predict']]

        timeseries_settings = {}
        for w in ['order_by', 'group_by', 'window', 'nr_predictions']:
            if w in struct:
                timeseries_settings[w] = struct.get(w)

        kwargs = struct.get('using', {})
        if len(timeseries_settings) > 0:
            if 'timeseries_settings' not in kwargs:
                kwargs['timeseries_settings'] = timeseries_settings
            else:
                kwargs['timeseries_settings'].update(timeseries_settings)

        ds_column_names = [x['name'] for x in ds_data['columns']]
        try:
            predict = self._check_predict_columns(predict, ds_column_names)
        except Exception:
            data_store.delete_datasource(ds_name)
            raise

        model_interface.learn(predictor_name, ds, predict, ds_data['id'], kwargs=kwargs, delete_ds_on_fail=True)

        self.packet(OkPacket).send()

    def delete_predictor_sql(self, sql):
        fake_sql = sql.strip(' ')
        fake_sql = 'select name ' + fake_sql[len('delete '):]
        query = SQLQuery(
            fake_sql,
            session=self.session
        )

        result = query.fetch(
            self.session.datahub
        )

        if result['success'] is False:
            self.packet(
                ErrPacket,
                err_code=result['error_code'],
                msg=result['msg']
            ).send()
            return

        predictors_names = [x[0] for x in result['result']]

        if len(predictors_names) == 0:
            raise NotImplementedError('nothing to delete')

        for predictor_name in predictors_names:
            self.session.datahub['mindsdb'].delete_predictor(predictor_name)

    def handle_custom_command(self, command):
        command = command.strip(' ;').split()

        if command[0].lower() == 'delete' and command[1].lower() == 'predictor':
            if len(command) != 3:
                self.packet(
                    ErrPacket,
                    err_code=ERR.ER_SYNTAX_ERROR,
                    msg="wrong syntax of 'DELETE PREDICTOR {NAME}' command"
                ).send()
                return
            predictor_name = command[2]
            self.delete_predictor_sql(f"delete from mindsdb.predictors where name = '{predictor_name}'")
            self.packet(OkPacket).send()
            return

        self.packet(
            ErrPacket,
            err_code=ERR.ER_SYNTAX_ERROR,
            msg="at this moment only 'delete predictor' command supported"
        ).send()

    def answer_stmt_prepare(self, statement):
        sql = statement.sql
        sql_lower = sql.lower()
        stmt_id = self.session.register_stmt(statement)
        prepared_stmt = self.session.prepared_stmts[stmt_id]

        if statement.keyword == 'insert':
            prepared_stmt['type'] = 'insert'

            struct = statement.struct
            if struct['table'] not in ['predictors', 'commands']:
                raise Exception("Only parametrized insert into 'predictors' or 'commands' supported at this moment")

            columns_str = ','.join([f'`{col}`' for col in struct['columns']])
            query = SQLQuery(
                f'select {columns_str} from mindsdb.{struct["table"]}',
                session=self.session
            )
            num_params = struct['values'].count(SQL_PARAMETER)
            num_columns = len(struct['values']) - num_params

            if num_columns != 0:
                raise Exception("At this moment supported only insert where all values is parameters.")

            columns_def = []
            for col in query.columns:
                columns_def.append(dict(
                    database='',
                    table_alias='',
                    table_name='',
                    alias='',
                    name='?',
                    type=TYPES.MYSQL_TYPE_VAR_STRING,
                    charset=CHARSET_NUMBERS['binary']
                ))
        elif statement.keyword == 'select' and statement.ends_with('for update'):
            # postgres when execute "delete from mindsdb.predictors where name = 'x'" sends for it prepare statement:
            # 'select name from mindsdb.predictors where name = 'x' FOR UPDATE;'
            # and after it send prepare for delete query.
            prepared_stmt['type'] = 'lock'
            statement.cut_from_tail('for update')
            query = SQLQuery(statement.sql, session=self.session)
            num_columns = len(query.columns)
            num_params = 0
            columns_def = query.columns
            for col in columns_def:
                col['charset'] = CHARSET_NUMBERS['utf8_general_ci']

        elif statement.keyword == 'delete':
            prepared_stmt['type'] = 'delete'

            fake_sql = sql.replace('?', '"?"')
            fake_sql = 'select name ' + fake_sql[len('delete '):]
            query = SQLQuery(fake_sql, session=self.session)
            num_columns = 0
            num_params = sql.count('?')
            columns_def = []
            for i in range(num_params):
                columns_def.append(dict(
                    database='',
                    table_alias='',
                    table_name='',
                    alias='?',
                    name='',
                    type=TYPES.MYSQL_TYPE_VAR_STRING,
                    charset=CHARSET_NUMBERS['utf8_general_ci'],
                    flags=sum([FIELD_FLAG.BINARY_COLLATION])
                ))
        elif statement.keyword == 'select' and 'connection_id()' in sql.lower():
            prepared_stmt['type'] = 'select'
            num_columns = 1
            num_params = 0
            columns_def = [{
                'database': '',
                'table_name': '',
                'name': 'conn_id',
                'alias': 'conn_id',
                'type': TYPES.MYSQL_TYPE_LONG,
                'charset': CHARSET_NUMBERS['binary']
            }]
        elif statement.keyword == 'select':
            prepared_stmt['type'] = 'select'
            query = SQLQuery(sql, session=self.session)
            num_columns = len(query.columns)
            num_params = 0
            columns_def = query.columns
        elif (
            'show variables' in sql_lower
            or 'show session variables' in sql_lower
            or 'show session status' in sql_lower
        ):
            prepared_stmt['type'] = 'show variables'
            num_columns = 2
            num_params = 0
            columns_def = [{
                'table_name': '',
                'name': 'Variable_name',
                'type': TYPES.MYSQL_TYPE_VAR_STRING
            }, {
                'table_name': '',
                'name': 'Value',
                'type': TYPES.MYSQL_TYPE_VAR_STRING
            }]
        else:
            raise SqlError(f"Only 'SELECT' and 'INSERT' statements supported. Got: {sql}")

        packages = [
            self.packet(
                STMTPrepareHeaderPacket,
                stmt_id=stmt_id,
                num_columns=num_columns,
                num_params=num_params
            )
        ]

        packages.extend(
            self._get_column_defenition_packets(columns_def)
        )

        if self.client_capabilities.DEPRECATE_EOF is False:
            status = sum([SERVER_STATUS.SERVER_STATUS_AUTOCOMMIT])
            packages.append(self.packet(EofPacket, status=status))

        self.sendPackageGroup(packages)

    def answer_stmt_execute(self, stmt_id, parameters):
        prepared_stmt = self.session.prepared_stmts[stmt_id]
        if prepared_stmt['type'] == 'select':
            sql = prepared_stmt['statement'].sql

            # +++
            if sql.lower() == 'select connection_id()':
                self.answer_connection_id(sql)
                return
            # ---

            # +++
            if "SELECT `table_name`, `column_name`" in sql:
                # TABLEAU
                # SELECT `table_name`, `column_name`
                # FROM `information_schema`.`columns`
                # WHERE `data_type`='enum' AND `table_schema`='mindsdb'
                packages = self.getTabelPackets(
                    columns=[{
                        'table_name': '',
                        'name': 'TABLE_NAME',
                        'type': TYPES.MYSQL_TYPE_VAR_STRING
                    }, {
                        'table_name': '',
                        'name': 'COLUMN_NAME',
                        'type': TYPES.MYSQL_TYPE_VAR_STRING
                    }],
                    data=[]
                )
                if self.client_capabilities.DEPRECATE_EOF is True:
                    packages.append(self.packet(OkPacket, eof=True))
                else:
                    packages.append(self.packet(EofPacket))
                self.sendPackageGroup(packages)
                return
            # ---

            query = SQLQuery(sql, session=self.session)

            columns = query.columns
            packages = [self.packet(ColumnCountPacket, count=len(columns))]
            packages.extend(self._get_column_defenition_packets(columns))

            if self.client_capabilities.DEPRECATE_EOF is True:
                packages.append(self.packet(OkPacket, eof=True, status=0x0062))
            else:
                packages.append(self.packet(EofPacket, status=0x0062))
            self.sendPackageGroup(packages)
        elif prepared_stmt['type'] == 'insert':
            statement = prepared_stmt['statement']
            struct = statement.struct

            insert_dict = OrderedDict(zip(struct['columns'], struct['values']))
            if len(parameters) != len(insert_dict):
                raise SqlError(f"For INSERT statement got {len(parameters)} parameters, but should be {len(insert_dict)}")

            for i, col in enumerate(insert_dict.keys()):
                insert_dict[col] = parameters[i]

            sql = statement.sql
            table = struct['table'].lower()
            database = struct['database'].lower() if isinstance(struct['database'], str) else None
            if table == 'commands' \
                    and (database == 'mindsdb' or database is None and self.session.database == 'mindsdb'):
                if len(insert_dict) != 1 or 'command' not in insert_dict:
                    self.packet(ErrPacket, err_code=ERR.ER_WRONG_ARGUMENTS, msg="Error: only 'command' should be inserted in mindsdb.commands").send()
                    return
                self.handle_custom_command(insert_dict['command'])
            elif table == 'predictors' \
                    and (database == 'mindsdb' or database is None and self.session.database == 'mindsdb'):
                self.insert_predictor_answer(insert_dict)
            else:
                raise NotImplementedError("Only 'insert into predictors' and 'insert into commands' implemented")
        elif prepared_stmt['type'] == 'lock':
            sql = prepared_stmt['statement'].sql
            query = SQLQuery(sql, session=self.session)

            columns = query.columns
            packages = [self.packet(ColumnCountPacket, count=len(columns))]
            packages.extend(self._get_column_defenition_packets(columns))

            status = sum([
                SERVER_STATUS.SERVER_STATUS_AUTOCOMMIT,
                SERVER_STATUS.SERVER_STATUS_CURSOR_EXISTS,
            ])

            if self.client_capabilities.DEPRECATE_EOF is True:
                packages.append(self.packet(OkPacket, eof=True, status=status))
            else:
                packages.append(self.packet(EofPacket, status=status))
            self.sendPackageGroup(packages)
        elif prepared_stmt['type'] == 'delete':
            if len(parameters) == 0:
                raise SqlError("Delete statement must content 'where' filter")
            sql = prepared_stmt['statement'].sql
            sql = sql[:sql.find('?')] + f"'{parameters[0]}'"
            self.delete_predictor_sql(sql)
            self.packet(OkPacket, affected_rows=1).send()
        elif prepared_stmt['type'] == 'show variables':
            sql = prepared_stmt['statement'].sql
            self.answer_show_variables(sql)
        else:
            raise NotImplementedError(f"Unknown statement type: {prepared_stmt['type']}")

    def answer_stmt_fetch(self, stmt_id, limit=100000):
        prepared_stmt = self.session.prepared_stmts[stmt_id]
        sql = prepared_stmt['statement'].sql
        fetched = prepared_stmt['fetched']
        query = SQLQuery(sql, session=self.session)

        result = query.fetch(
            self.session.datahub
        )

        if result['success'] is False:
            self.packet(
                ErrPacket,
                err_code=result['error_code'],
                msg=result['msg']
            ).send()
            return

        packages = []
        columns = query.columns
        for row in query.result[fetched:limit]:
            packages.append(
                self.packet(BinaryResultsetRowPacket, data=row, columns=columns)
            )

        prepared_stmt['fetched'] += len(query.result[fetched:limit])

        if len(query.result) <= limit:
            status = sum([
                SERVER_STATUS.SERVER_STATUS_AUTOCOMMIT,
                SERVER_STATUS.SERVER_STATUS_LAST_ROW_SENT,
            ])
        else:
            status = sum([
                SERVER_STATUS.SERVER_STATUS_AUTOCOMMIT,
                SERVER_STATUS.SERVER_STATUS_CURSOR_EXISTS,
            ])
        packages.append(self.packet(EofPacket, status=status))  # what should be if CLIENT_DEPRECATE_EOF?

        self.sendPackageGroup(packages)

    def answer_stmt_close(self, stmt_id):
        self.session.unregister_stmt(stmt_id)

    def answer_explain_table(self, target):
        db = ((self.session.database or 'mindsdb') if len(target) != 2 else target[0]).lower()
        table = target[-1].lower()
        if table == 'predictors' and db == 'mindsdb':
            self.answer_explain_predictors()
        elif table == 'commands' and db == 'mindsdb':
            self.answer_explain_commands()
        else:
            raise NotImplementedError("Only 'EXPLAIN predictors' and 'EXPLAIN commands' supported")

    def _get_explain_columns(self):
        return [{
            'database': 'information_schema',
            'table_name': 'COLUMNS',
            'name': 'COLUMN_NAME',
            'alias': 'Field',
            'type': TYPES.MYSQL_TYPE_VAR_STRING,
            'charset': self.charset_text_type,
            'flags': sum([FIELD_FLAG.NOT_NULL])
        }, {
            'database': 'information_schema',
            'table_name': 'COLUMNS',
            'name': 'COLUMN_TYPE',
            'alias': 'Type',
            'type': TYPES.MYSQL_TYPE_BLOB,
            'charset': self.charset_text_type,
            'flags': sum([
                FIELD_FLAG.NOT_NULL,
                FIELD_FLAG.BLOB
            ])
        }, {
            'database': 'information_schema',
            'table_name': 'COLUMNS',
            'name': 'IS_NULLABLE',
            'alias': 'Null',
            'type': TYPES.MYSQL_TYPE_VAR_STRING,
            'charset': self.charset_text_type,
            'flags': sum([FIELD_FLAG.NOT_NULL])
        }, {
            'database': 'information_schema',
            'table_name': 'COLUMNS',
            'name': 'COLUMN_KEY',
            'alias': 'Key',
            'type': TYPES.MYSQL_TYPE_VAR_STRING,
            'charset': self.charset_text_type,
            'flags': sum([FIELD_FLAG.NOT_NULL])
        }, {
            'database': 'information_schema',
            'table_name': 'COLUMNS',
            'name': 'COLUMN_DEFAULT',
            'alias': 'Default',
            'type': TYPES.MYSQL_TYPE_BLOB,
            'charset': self.charset_text_type,
            'flags': sum([FIELD_FLAG.BLOB])
        }, {
            'database': 'information_schema',
            'table_name': 'COLUMNS',
            'name': 'EXTRA',
            'alias': 'Extra',
            'type': TYPES.MYSQL_TYPE_VAR_STRING,
            'charset': self.charset_text_type,
            'flags': sum([FIELD_FLAG.NOT_NULL])
        }]

    def answer_explain_predictors(self):
        status = sum([
            SERVER_STATUS.SERVER_STATUS_AUTOCOMMIT,
            SERVER_STATUS.SERVER_QUERY_NO_INDEX_USED,
        ])

        packages = self.getTabelPackets(
            columns=self._get_explain_columns(),
            # [Field, Type, Null, Key, Default, Extra]
            data=[
                ['name', 'varchar(255)', 'NO', 'PRI', None, ''],
                ['status', 'varchar(255)', 'YES', '', None, ''],
                ['accuracy', 'varchar(255)', 'YES', '', None, ''],
                ['predict', 'varchar(255)', 'YES', '', None, ''],
                ['select_data_query', 'varchar(255)', 'YES', '', None, ''],
                ['external_datasource', 'varchar(255)', 'YES', '', None, ''],
                ['training_options', 'varchar(255)', 'YES', '', None, ''],
            ],
            status=status
        )

        if self.client_capabilities.DEPRECATE_EOF is False:
            packages.append(self.packet(EofPacket, status=status))
        else:
            packages.append(self.packet(OkPacket, eof=True, status=status))

        self.sendPackageGroup(packages)

    def answer_explain_commands(self):
        status = sum([
            SERVER_STATUS.SERVER_STATUS_AUTOCOMMIT,
            SERVER_STATUS.SERVER_QUERY_NO_INDEX_USED,
        ])

        packages = self.getTabelPackets(
            columns=self._get_explain_columns(),
            data=[
                # [Field, Type, Null, Key, Default, Extra]
                ['command', 'varchar(255)', 'NO', 'PRI', None, '']
            ],
            status=status
        )

        if self.client_capabilities.DEPRECATE_EOF is False:
            packages.append(self.packet(EofPacket, status=status))
        else:
            packages.append(self.packet(OkPacket, eof=True, status=status))

        self.sendPackageGroup(packages)

    def query_answer(self, sql):
        # +++
        # if query not for mindsdb then process that query in integration db
        # TODO redirect only select data queries
        if (
            isinstance(self.session.database, str)
            and len(self.session.database) > 0
            and self.session.database.lower() != 'mindsdb'
            and '@@' not in sql.lower()
            and (
                (
                    sql.lower().startswith('select')
                    and 'from' in sql.lower()
                )
                or (
                    sql.lower().startswith('show')
                    # and 'databases' in sql.lower()
                    and 'tables' in sql.lower()
                )
            )
        ):
            datanode = self.session.datahub.get(self.session.database)
            if datanode is None:
                raise Exception('datanode is none')
            result, _column_names = datanode.select(sql.replace('`', ''))

            columns = []
            data = []
            if len(result) > 0:
                columns = [{
                    'table_name': '',
                    'name': x,
                    'type': TYPES.MYSQL_TYPE_VAR_STRING
                } for x in result[0].keys()]
                data = [[str(value) for key, value in x.items()] for x in result]

            packages = []
            packages += self.getTabelPackets(
                columns=columns,
                data=data
            )
            packages.append(self.packet(OkPacket, eof=True))
            self.sendPackageGroup(packages)
            return
        # ---

        statement = SqlStatementParser(sql)
        sql = statement.sql
        sql_lower = sql.lower()
        sql_lower = sql_lower.replace('`', '')

        keyword = statement.keyword
        struct = statement.struct

        # FIXME remove after https://github.com/mindsdb/mindsdb_sql/issues/68
        try:
            # +++ https://github.com/mindsdb/mindsdb_sql/issues/64
            sql_lower_replace = sql_lower.replace(' status ', ' `status` ')
            sql_relpace = sql.replace(' status ', ' `status` ')
            # ---
            if keyword == 'set' and 'names' in sql_lower_replace:
                # FIXME https://github.com/mindsdb/mindsdb_sql/issues/73
                if '@@' in sql_lower:
                    statement = parse_sql(sql_lower_replace, dialect='mysql')
                else:
                    statement = parse_sql(sql_lower_replace, dialect='mindsdb')
            else:
                if '@@' in sql_lower:
                    statement = parse_sql(sql_relpace, dialect='mysql')
                else:
                    statement = parse_sql(sql_relpace, dialect='mindsdb')
        except Exception:
            if keyword == 'show':
                statement = parse_sql('show tables')
            elif keyword == 'set':
                statement = parse_sql('set autocommit')
            statement.category = 'error'

        if isinstance(statement, DropPredictor):
            predictor_name = statement.name.parts[-1]
            self.session.datahub['mindsdb'].delete_predictor(predictor_name)
            self.packet(OkPacket).send()
        elif isinstance(statement, DropIntegration):
            raise Exception('Not ready')
        elif keyword == 'retrain':
            self.answer_retrain_predictor(struct['predictor_name'])
            return
        elif isinstance(statement, Show) or keyword == 'show':
            sql_category = statement.category.lower()
            condition = statement.condition.lower() if isinstance(statement.condition, str) else statement.condition
            expression = statement.expression
            if sql_category in ('databases', 'schemas'):
                new_statement = Select(
                    targets=[Identifier(parts=["schema_name"], alias=Identifier('Database'))],
                    from_table=Identifier(parts=['information_schema', 'SCHEMATA'])
                )
                if condition == 'like':
                    new_statement.where = BinaryOperation('like', args=[Identifier('schema_name'), expression])
                elif condition is not None:
                    raise Exception(f'Not implemented: {sql}')

                query = SQLQuery(
                    str(new_statement),
                    session=self.session
                )
                self.selectAnswer(query)
                return
            elif sql_category in ('tables', 'full tables'):
                schema = self.session.database or 'mindsdb'
                if condition == 'from':
                    schema = expression.parts[0]
                elif condition is not None:
                    raise Exception(f'Unknown condition in query: {statement}')

                new_statement = Select(
                    targets=[Identifier(parts=['table_name'], alias=Identifier(f'Tables_in_{schema}'))],
                    from_table=Identifier(parts=['information_schema', 'TABLES']),
                    where=BinaryOperation('and', args=[
                        BinaryOperation('=', args=[Identifier('table_schema'), Constant(schema.upper())]),
                        BinaryOperation('like', args=[Identifier('table_type'), Constant('BASE TABLE')])
                    ])
                )

                query = SQLQuery(
                    str(new_statement),
                    session=self.session
                )
                self.selectAnswer(query)
                return
            elif sql_category in ('variables', 'session variables', 'session status', 'global variables'):
                new_statement = Select(
                    targets=[Identifier(parts=['Variable_name']), Identifier(parts=['Value'])],
                    from_table=Identifier(parts=['dataframe']),
                )

                if condition == 'like':
                    new_statement.where = BinaryOperation('like', args=[Identifier('Variable_name'), expression])
                elif condition == 'where':
                    new_statement.where = expression
                elif condition is not None:
                    raise Exception(f'Unknown condition in query: {statement}')

                data = {}
                is_session = 'session' in sql_category
                for var_name, var_data in SERVER_VARIABLES.items():
                    var_name = var_name.replace('@@', '')
                    if is_session and var_name.startswith('session.') is False:
                        continue
                    if var_name.startswith('session.') or var_name.startswith('GLOBAL.'):
                        name = var_name.replace('session.', '').replace('GLOBAL.', '')
                        data[name] = var_data[0]
                    elif var_name not in data:
                        data[var_name] = var_data[0]

                df = pd.DataFrame(data.items(), columns=['Variable_name', 'Value'])
                data = dfsql.sql_query(
                    str(new_statement),
                    ds_kwargs={'case_sensitive': False},
                    reduce_output=False,
                    **{'dataframe': df}
                )
                data = data.values.tolist()

                packages = []
                packages += self.getTabelPackets(
                    columns=[{
                        'table_name': 'session_variables',
                        'name': 'Variable_name',
                        'type': TYPES.MYSQL_TYPE_VAR_STRING
                    }, {
                        'table_name': 'session_variables',
                        'name': 'Value',
                        'type': TYPES.MYSQL_TYPE_VAR_STRING
                    }],
                    data=data
                )
                if self.client_capabilities.DEPRECATE_EOF is True:
                    packages.append(self.packet(OkPacket, eof=True))
                else:
                    packages.append(self.packet(EofPacket))
                self.sendPackageGroup(packages)
                return
            elif "show status like 'ssl_version'" in sql_lower:
                packages = []
                packages += self.getTabelPackets(
                    columns=[{
                        'table_name': 'session_variables',
                        'name': 'Variable_name',
                        'type': TYPES.MYSQL_TYPE_VAR_STRING
                    }, {
                        'table_name': 'session_variables',
                        'name': 'Value',
                        'type': TYPES.MYSQL_TYPE_VAR_STRING
                    }],
                    data=[['Ssl_version', 'TLSv1.1']]   # FIX
                )
                if self.client_capabilities.DEPRECATE_EOF is True:
                    packages.append(self.packet(OkPacket, eof=True))
                else:
                    packages.append(self.packet(EofPacket))
                self.sendPackageGroup(packages)
                return
            elif sql_category in ('function status', 'procedure status'):
                # SHOW FUNCTION STATUS WHERE Db = 'MINDSDB';
                # SHOW PROCEDURE STATUS WHERE Db = 'MINDSDB'
                # SHOW FUNCTION STATUS WHERE Db = 'MINDSDB' AND Name LIKE '%';
                self.answer_function_status()
                return
            elif 'show index from' in sql_lower:
                # SHOW INDEX FROM `ny_output` FROM `data`;
                self.answer_show_index()
                return
            # FIXME if have answer on that request, then DataGrip show warning '[S0022] Column 'Non_unique' not found.'
            elif 'show create table' in sql_lower:
                # SHOW CREATE TABLE `MINDSDB`.`predictors`
                table = sql[sql.rfind('.') + 1:].strip(' .;\n\t').replace('`', '')
                self.answer_show_create_table(table)
                return
            elif 'show character set where charset =' in sql_lower:
                # show character set where charset = 'utf8mb4';
                charset = sql_lower.replace('show character set where charset = ', '').strip("'")
                self.answer_show_charset(charset)
                return
            elif sql_category == 'warnings':
                self.answer_show_warnings()
                return
            elif sql_category == 'engines':
                self.answer_show_engines()
                return
            elif sql_category == 'charset':
                self.answer_show_charset()
                return
            elif sql_category == 'collation':
                self.answer_show_collation()
                return
            elif sql_category == 'table status':
                # SHOW TABLE STATUS LIKE 'table'
                table_name = None
                if condition == 'like' and isinstance(expression, Constant):
                    table_name = expression.value
                if table_name is None:
                    err_str = f"Can't determine table name in query: {sql}"
                    log.warning(err_str)
                    raise Exception(err_str)
                self.answer_show_table_status(table_name)
                return
        elif isinstance(statement, (StartTransaction, CommitTransaction, RollbackTransaction)):
            self.packet(OkPacket).send()
        elif keyword == 'set' or isinstance(statement, Set):
            category = statement.category.lower()
            if category == 'autocommit':
                self.packet(OkPacket).send()
            elif category == 'names':
                # set names utf8;
                charsets = {
                    'utf8': CHARSET_NUMBERS['utf8_general_ci'],
                    'utf8mb4': CHARSET_NUMBERS['utf8mb4_general_ci']
                }
                self.charset = statement.arg.parts[0]
                self.charset_text_type = charsets.get(self.charset)
                if self.charset_text_type is None:
                    log.warning(f"Unknown charset: {self.charset}. Setting up 'utf8_general_ci' as charset text type.")
                    self.charset_text_type = CHARSET_NUMBERS['utf8_general_ci']
                self.packet(
                    OkPacket,
                    state_track=[
                        ['character_set_client', self.charset],
                        ['character_set_connection', self.charset],
                        ['character_set_results', self.charset]
                    ]
                ).send()
            else:
                log.warning(f'SQL statement is not processable, return OK package: {sql}')
                self.packet(OkPacket).send()
        elif keyword == 'use':
            self.session.database = sql_lower.split()[1].strip(' ;')
            self.packet(OkPacket).send()
        elif keyword == 'create_ai_table':
            self.answer_create_ai_table(struct)
        elif keyword == 'create_predictor':
            self.answer_create_predictor(struct)
        elif keyword == 'delete' and \
                ('mindsdb.predictors' in sql_lower or self.session.database == 'mindsdb' and 'predictors' in sql_lower):
            self.delete_predictor_sql(sql)
            self.packet(OkPacket).send()
        elif keyword == 'insert' \
                and (struct['database'] == 'mindsdb' or struct['database'] is None and self.session.database == 'mindsdb') \
                and struct['table'] == 'commands':
            insert = OrderedDict(zip(struct['columns'], struct['values']))
            if len(insert) != 1 or 'command' not in insert:
                self.packet(ErrPacket, err_code=ERR.ER_WRONG_ARGUMENTS, msg="Error: only 'command' should be inserted in mindsdb.commands").send()
                return
            self.handle_custom_command(insert['command'])
        elif keyword == 'insert' \
                and (struct['database'] == 'mindsdb' or struct['database'] is None and self.session.database == 'mindsdb') \
                and struct['table'] == 'predictors':
            if len(struct['columns']) != len(struct['values']):
                # All clients what i saw convert queries from: "insert into a values (b)" to "insert into a (colb) values (b)"
                # If once it no happened, then this error will raise, and will need to add columns list definition.
                self.packet(
                    ErrPacket,
                    err_code=ERR.ER_WRONG_ARGUMENTS,
                    msg="Error: number of columns is not equal to number of inserted values."
                ).send()
                return
            insert_dict = OrderedDict(zip(struct['columns'], struct['values']))
            self.insert_predictor_answer(insert_dict)
        elif keyword in ('update', 'insert'):
            raise NotImplementedError('Update and Insert not implemented')
        elif keyword == 'alter' and ('disable keys' in sql_lower) or ('enable keys' in sql_lower):
            self.packet(OkPacket).send()
        elif isinstance(statement, Select):
            if statement.from_table is None:
                self.answer_single_row_select(statement)
                return
            # if 'connection_id()' in sql_lower:
            #     self.answer_connection_id(sql)
            #     return
            if "table_name,table_comment,if(table_type='base table', 'table', table_type)" in sql_lower:
                # TABLEAU
                # SELECT TABLE_NAME,TABLE_COMMENT,IF(TABLE_TYPE='BASE TABLE', 'TABLE', TABLE_TYPE),TABLE_SCHEMA FROM INFORMATION_SCHEMA.TABLES WHERE TABLE_SCHEMA LIKE 'mindsdb' AND ( TABLE_TYPE='BASE TABLE' OR TABLE_TYPE='VIEW' )  ORDER BY TABLE_SCHEMA, TABLE_NAME
                # SELECT TABLE_NAME,TABLE_COMMENT,IF(TABLE_TYPE='BASE TABLE', 'TABLE', TABLE_TYPE),TABLE_SCHEMA FROM INFORMATION_SCHEMA.TABLES WHERE TABLE_SCHEMA=DATABASE() AND ( TABLE_TYPE='BASE TABLE' OR TABLE_TYPE='VIEW' )  ORDER BY TABLE_SCHEMA, TABLE_NAME
                packages = []
                if "table_schema like 'mindsdb'" in sql_lower:
                    data = [
                        ['predictors', '', 'TABLE', 'mindsdb']
                    ]
                else:
                    data = []
                packages += self.getTabelPackets(
                    columns=[{
                        'table_name': '',
                        'name': 'TABLE_NAME',
                        'type': TYPES.MYSQL_TYPE_VAR_STRING
                    }, {
                        'table_name': '',
                        'name': 'TABLE_COMMENT',
                        'type': TYPES.MYSQL_TYPE_VAR_STRING
                    }, {
                        'table_name': '',
                        'name': "IF(TABLE_TYPE='BASE TABLE', 'TABLE', TABLE_TYPE)",
                        'type': TYPES.MYSQL_TYPE_VAR_STRING
                    }, {
                        'table_name': '',
                        'name': 'TABLE_SCHEMA',
                        'type': TYPES.MYSQL_TYPE_VAR_STRING
                    }],
                    data=data
                )
                if self.client_capabilities.DEPRECATE_EOF is True:
                    packages.append(self.packet(OkPacket, eof=True))
                else:
                    packages.append(self.packet(EofPacket))
                self.sendPackageGroup(packages)
                return

            query = SQLQuery(
                sql,
                session=self.session
            )
            self.selectAnswer(query)
        elif isinstance(statement, Explain):
            self.answer_explain_table(statement.target.parts)
        else:
            print(sql)
            log.warning(f'Unknown SQL statement: {sql}')
            raise NotImplementedError('Action not implemented')

    def answer_single_row_select(self, statement):
        columns = []
        data = []
        for target in statement.targets:
            if isinstance(target, Variable):
                var_name = target.value
                column_name = f'@@{var_name}'
                column_alias = target.alias or column_name
                result = SERVER_VARIABLES.get(column_name)
                if result is None:
                    log.warning(f'Unknown variable: {column_name}')
                    result = ''
                else:
                    result = result[0]
            elif isinstance(target, Function):
                functions_results = {
                    'connection_id': self.connection_id,
                    'database': self.session.database,
                    'current_user': self.session.username,
                    'user': self.session.username,
                    'version': '8.0.17'
                }
                function_name = target.op.lower()
                column_name = f'{target.op}()'
                column_alias = target.alias or column_name
                result = functions_results[function_name]
            elif isinstance(target, Constant):
                result = target.value
                column_name = str(result)
                column_alias = '.'.join(target.alias.parts) if isinstance(target.alias, Identifier) else column_name
            elif isinstance(target, Identifier):
                result = '.'.join(target.parts)
                column_name = str(result)
                column_alias = '.'.join(target.alias.parts) if isinstance(target.alias, Identifier) else column_name

            columns.append({
                'table_name': '',
                'name': column_name,
                'alias': column_alias,
                'type': TYPES.MYSQL_TYPE_VAR_STRING if isinstance(result, str) else TYPES.MYSQL_TYPE_LONG,
                'charset': self.charset_text_type if isinstance(result, str) else CHARSET_NUMBERS['binary']
            })
            data.append(result)

        packages = self.getTabelPackets(
            columns=columns,
            data=[data]
        )
        if self.client_capabilities.DEPRECATE_EOF is True:
            packages.append(self.packet(OkPacket, eof=True))
        else:
            packages.append(self.packet(EofPacket))
        self.sendPackageGroup(packages)

    def answer_show_create_table(self, table):
        packages = []
        packages += self.getTabelPackets(
            columns=[{
                'table_name': '',
                'name': 'Table',
                'type': TYPES.MYSQL_TYPE_VAR_STRING
            }, {
                'table_name': '',
                'name': 'Create Table',
                'type': TYPES.MYSQL_TYPE_VAR_STRING
            }],
            data=[[table, f'create table {table} ()']]
        )
        if self.client_capabilities.DEPRECATE_EOF is True:
            packages.append(self.packet(OkPacket, eof=True))
        else:
            packages.append(self.packet(EofPacket))
        self.sendPackageGroup(packages)

    def answer_show_index(self):
        packages = []
        packages += self.getTabelPackets(
            columns=[{
                'database': 'mysql',
                'table_name': 'tables',
                'table_alias': 'SHOW_STATISTICS',
                'name': 'Table',
                'alias': 'Table',
                'type': TYPES.MYSQL_TYPE_VAR_STRING,
                'charset': CHARSET_NUMBERS['utf8_bin']
            }, {
                'database': '',
                'table_name': '',
                'table_alias': 'SHOW_STATISTICS',
                'name': 'Non_unique',
                'alias': 'Non_unique',
                'type': TYPES.MYSQL_TYPE_LONG,
                'charset': CHARSET_NUMBERS['binary']
            }, {
                'database': '',
                'table_name': '',
                'table_alias': 'SHOW_STATISTICS',
                'name': 'Key_name',
                'alias': 'Key_name',
                'type': TYPES.MYSQL_TYPE_VAR_STRING,
                'charset': self.charset_text_type
            }, {
                'database': 'mysql',
                'table_name': 'index_column_usage',
                'table_alias': 'SHOW_STATISTICS',
                'name': 'Seq_in_index',
                'alias': 'Seq_in_index',
                'type': TYPES.MYSQL_TYPE_LONG,
                'charset': CHARSET_NUMBERS['binary']
            }, {
                'database': '',
                'table_name': '',
                'table_alias': 'SHOW_STATISTICS',
                'name': 'Column_name',
                'alias': 'Column_name',
                'type': TYPES.MYSQL_TYPE_VAR_STRING,
                'charset': self.charset_text_type
            }, {
                'database': '',
                'table_name': '',
                'table_alias': 'SHOW_STATISTICS',
                'name': 'Collation',
                'alias': 'Collation',
                'type': TYPES.MYSQL_TYPE_VAR_STRING,
                'charset': self.charset_text_type
            }, {
                'database': '',
                'table_name': '',
                'table_alias': 'SHOW_STATISTICS',
                'name': 'Cardinality',
                'alias': 'Cardinality',
                'type': TYPES.MYSQL_TYPE_LONGLONG,
                'charset': CHARSET_NUMBERS['binary']
            }, {
                'database': '',
                'table_name': '',
                'table_alias': 'SHOW_STATISTICS',
                'name': 'Sub_part',
                'alias': 'Sub_part',
                'type': TYPES.MYSQL_TYPE_LONGLONG,
                'charset': CHARSET_NUMBERS['binary']
            }, {
                'database': '',
                'table_name': '',
                'table_alias': '',
                'name': '',
                'alias': 'Packed',
                'type': TYPES.MYSQL_TYPE_NULL,
                'charset': CHARSET_NUMBERS['binary']
            }, {
                'database': '',
                'table_name': '',
                'table_alias': 'SHOW_STATISTICS',
                'name': 'Null',
                'alias': 'Null',
                'type': TYPES.MYSQL_TYPE_VAR_STRING,
                'charset': self.charset_text_type
            }, {
                'database': '',
                'table_name': '',
                'table_alias': 'SHOW_STATISTICS',
                'name': 'Index_type',
                'alias': 'Index_type',
                'type': TYPES.MYSQL_TYPE_VAR_STRING,
                'charset': CHARSET_NUMBERS['utf8_bin']
            }, {
                'database': '',
                'table_name': '',
                'table_alias': 'SHOW_STATISTICS',
                'name': 'Comment',
                'alias': 'Comment',
                'type': TYPES.MYSQL_TYPE_VAR_STRING,
                'charset': self.charset_text_type
            }, {
                'database': 'mysql',
                'table_name': 'indexes',
                'table_alias': 'SHOW_STATISTICS',
                'name': 'Index_comment',
                'alias': 'Index_comment',
                'type': TYPES.MYSQL_TYPE_VAR_STRING,
                'charset': CHARSET_NUMBERS['utf8_bin']
            }, {
                'database': 'mysql',
                'table_name': 'indexes',
                'table_alias': 'SHOW_STATISTICS',
                'name': 'Visible',
                'alias': 'Visible',
                'type': TYPES.MYSQL_TYPE_VAR_STRING,
                'charset': self.charset_text_type
            }, {
                'database': '',
                'table_name': '',
                'table_alias': 'SHOW_STATISTICS',
                'name': 'Expression',
                'alias': 'Expression',
                'type': TYPES.MYSQL_TYPE_BLOB,
                'charset': CHARSET_NUMBERS['utf8_bin']
            }],
            data=[]
        )
        if self.client_capabilities.DEPRECATE_EOF is True:
            packages.append(self.packet(OkPacket, eof=True))
        else:
            packages.append(self.packet(EofPacket))
        self.sendPackageGroup(packages)

    def answer_function_status(self):
        packages = []
        packages += self.getTabelPackets(
            columns=[{
                'database': 'mysql',
                'table_name': 'schemata',
                'table_alias': 'ROUTINES',
                'name': 'Db',
                'alias': 'Db',
                'type': TYPES.MYSQL_TYPE_VAR_STRING,
                'charset': self.charset_text_type
            }, {
                'database': 'mysql',
                'table_name': 'routines',
                'table_alias': 'ROUTINES',
                'name': 'name',
                'alias': 'name',
                'type': TYPES.MYSQL_TYPE_VAR_STRING,
                'charset': self.charset_text_type
            }, {
                'database': 'mysql',
                'table_name': 'routines',
                'table_alias': 'ROUTINES',
                'name': 'Type',
                'alias': 'Type',
                'type': TYPES.MYSQL_TYPE_STRING,
                'charset': CHARSET_NUMBERS['utf8_bin']
            }, {
                'database': 'mysql',
                'table_name': 'routines',
                'table_alias': 'ROUTINES',
                'name': 'Definer',
                'alias': 'Definer',
                'type': TYPES.MYSQL_TYPE_VAR_STRING,
                'charset': CHARSET_NUMBERS['utf8_bin']
            }, {
                'database': 'mysql',
                'table_name': 'routines',
                'table_alias': 'ROUTINES',
                'name': 'Modified',
                'alias': 'Modified',
                'type': TYPES.MYSQL_TYPE_TIMESTAMP,
                'charset': CHARSET_NUMBERS['binary']
            }, {
                'database': 'mysql',
                'table_name': 'routines',
                'table_alias': 'ROUTINES',
                'name': 'Created',
                'alias': 'Created',
                'type': TYPES.MYSQL_TYPE_TIMESTAMP,
                'charset': CHARSET_NUMBERS['binary']
            }, {
                'database': 'mysql',
                'table_name': 'routines',
                'table_alias': 'ROUTINES',
                'name': 'Security_type',
                'alias': 'Security_type',
                'type': TYPES.MYSQL_TYPE_STRING,
                'charset': CHARSET_NUMBERS['utf8_bin']
            }, {
                'database': 'mysql',
                'table_name': 'routines',
                'table_alias': 'ROUTINES',
                'name': 'Comment',
                'alias': 'Comment',
                'type': TYPES.MYSQL_TYPE_BLOB,
                'charset': CHARSET_NUMBERS['utf8_bin']
            }, {
                'database': 'mysql',
                'table_name': 'character_sets',
                'table_alias': 'ROUTINES',
                'name': 'character_set_client',
                'alias': 'character_set_client',
                'type': TYPES.MYSQL_TYPE_VAR_STRING,
                'charset': self.charset_text_type
            }, {
                'database': 'mysql',
                'table_name': 'collations',
                'table_alias': 'ROUTINES',
                'name': 'collation_connection',
                'alias': 'collation_connection',
                'type': TYPES.MYSQL_TYPE_VAR_STRING,
                'charset': self.charset_text_type
            }, {
                'database': 'mysql',
                'table_name': 'collations',
                'table_alias': 'ROUTINES',
                'name': 'Database Collation',
                'alias': 'Database Collation',
                'type': TYPES.MYSQL_TYPE_VAR_STRING,
                'charset': self.charset_text_type
            }],
            data=[]
        )
        if self.client_capabilities.DEPRECATE_EOF is True:
            packages.append(self.packet(OkPacket, eof=True))
        else:
            packages.append(self.packet(EofPacket))
        self.sendPackageGroup(packages)

    def answer_show_table_status(self, table_name):
        # NOTE at this moment parsed statement only like `SHOW TABLE STATUS LIKE 'table'`.
        # NOTE some columns has {'database': 'mysql'}, other not. That correct. This is how real DB sends messages.
        packages = self.getTabelPackets(
            columns=[{
                'database': 'mysql',
                'table_name': 'tables',
                'name': 'Name',
                'alias': 'Name',
                'type': TYPES.MYSQL_TYPE_VAR_STRING,
                'charset': self.charset_text_type
            }, {
                'database': '',
                'table_name': 'tables',
                'name': 'Engine',
                'alias': 'Engine',
                'type': TYPES.MYSQL_TYPE_VAR_STRING,
                'charset': self.charset_text_type
            }, {
                'database': '',
                'table_name': 'tables',
                'name': 'Version',
                'alias': 'Version',
                'type': TYPES.MYSQL_TYPE_LONGLONG,
                'charset': CHARSET_NUMBERS['binary']
            }, {
                'database': 'mysql',
                'table_name': 'tables',
                'name': 'Row_format',
                'alias': 'Row_format',
                'type': TYPES.MYSQL_TYPE_VAR_STRING,
                'charset': self.charset_text_type
            }, {
                'database': '',
                'table_name': 'tables',
                'name': 'Rows',
                'alias': 'Rows',
                'type': TYPES.MYSQL_TYPE_LONGLONG,
                'charset': CHARSET_NUMBERS['binary']
            }, {
                'database': '',
                'table_name': 'tables',
                'name': 'Avg_row_length',
                'alias': 'Avg_row_length',
                'type': TYPES.MYSQL_TYPE_LONGLONG,
                'charset': CHARSET_NUMBERS['binary']
            }, {
                'database': '',
                'table_name': 'tables',
                'name': 'Data_length',
                'alias': 'Data_length',
                'type': TYPES.MYSQL_TYPE_LONGLONG,
                'charset': CHARSET_NUMBERS['binary']
            }, {
                'database': '',
                'table_name': 'tables',
                'name': 'Max_data_length',
                'alias': 'Max_data_length',
                'type': TYPES.MYSQL_TYPE_LONGLONG,
                'charset': CHARSET_NUMBERS['binary']
            }, {
                'database': '',
                'table_name': 'tables',
                'name': 'Index_length',
                'alias': 'Index_length',
                'type': TYPES.MYSQL_TYPE_LONGLONG,
                'charset': CHARSET_NUMBERS['binary']
            }, {
                'database': '',
                'table_name': 'tables',
                'name': 'Data_free',
                'alias': 'Data_free',
                'type': TYPES.MYSQL_TYPE_LONGLONG,
                'charset': CHARSET_NUMBERS['binary']
            }, {
                'database': '',
                'table_name': 'tables',
                'name': 'Auto_increment',
                'alias': 'Auto_increment',
                'type': TYPES.MYSQL_TYPE_LONGLONG,
                'charset': CHARSET_NUMBERS['binary']
            }, {
                'database': '',
                'table_name': 'tables',
                'name': 'Create_time',
                'alias': 'Create_time',
                'type': TYPES.MYSQL_TYPE_TIMESTAMP,
                'charset': CHARSET_NUMBERS['binary']
            }, {
                'database': '',
                'table_name': 'tables',
                'name': 'Update_time',
                'alias': 'Update_time',
                'type': TYPES.MYSQL_TYPE_TIMESTAMP,
                'charset': CHARSET_NUMBERS['binary']
            }, {
                'database': '',
                'table_name': 'tables',
                'name': 'Check_time',
                'alias': 'Check_time',
                'type': TYPES.MYSQL_TYPE_TIMESTAMP,
                'charset': CHARSET_NUMBERS['binary']
            }, {
                'database': 'mysql',
                'table_name': 'tables',
                'name': 'Collation',
                'alias': 'Collation',
                'type': TYPES.MYSQL_TYPE_VAR_STRING,
                'charset': self.charset_text_type
            }, {
                'database': '',
                'table_name': 'tables',
                'name': 'Checksum',
                'alias': 'Checksum',
                'type': TYPES.MYSQL_TYPE_LONGLONG,
                'charset': CHARSET_NUMBERS['binary']
            }, {
                'database': '',
                'table_name': 'tables',
                'name': 'Create_options',
                'alias': 'Create_options',
                'type': TYPES.MYSQL_TYPE_VAR_STRING,
                'charset': self.charset_text_type
            }, {
                'database': '',
                'table_name': 'tables',
                'name': 'Comment',
                'alias': 'Comment',
                'type': TYPES.MYSQL_TYPE_BLOB,
                'charset': self.charset_text_type
            }],
            data=[[
                table_name,     # Name
                'InnoDB',       # Engine
                10,             # Version
                'Dynamic',      # Row_format
                1,              # Rows
                16384,          # Avg_row_length
                16384,          # Data_length
                0,              # Max_data_length
                0,              # Index_length
                0,              # Data_free
                None,           # Auto_increment
                datetime.datetime.now().strftime('%Y-%m-%d %H:%M:%S'),  # Create_time
                datetime.datetime.now().strftime('%Y-%m-%d %H:%M:%S'),  # Update_time
                None,           # Check_time
                'utf8mb4_0900_ai_ci',   # Collation
                None,           # Checksum
                '',             # Create_options
                ''              # Comment
            ]]
        )
        packages.append(self.packet(OkPacket, eof=True, status=0x0002))
        self.sendPackageGroup(packages)

    def answer_show_warnings(self):
        packages = []
        packages += self.getTabelPackets(
            columns=[{
                'database': '',
                'table_name': '',
                'name': 'Level',
                'alias': 'Level',
                'type': TYPES.MYSQL_TYPE_VAR_STRING,
                'charset': self.charset_text_type
            }, {
                'database': '',
                'table_name': '',
                'name': 'Code',
                'alias': 'Code',
                'type': TYPES.MYSQL_TYPE_LONG,
                'charset': CHARSET_NUMBERS['binary']
            }, {
                'database': '',
                'table_name': '',
                'name': 'Message',
                'alias': 'Message',
                'type': TYPES.MYSQL_TYPE_VAR_STRING,
                'charset': self.charset_text_type
            }],
            data=[]
        )
        packages.append(self.packet(OkPacket, eof=True, status=0x0002))
        self.sendPackageGroup(packages)

    def answer_show_collation(self):
        packages = []
        packages += self.getTabelPackets(
            columns=[{
                'database': 'information_schema',
                'table_name': 'COLLATIONS',
                'name': 'COLLATION_NAME',
                'alias': 'Collation',
                'type': TYPES.MYSQL_TYPE_VAR_STRING,
                'charset': self.charset_text_type
            }, {
                'database': 'information_schema',
                'table_name': 'COLLATIONS',
                'name': 'CHARACTER_SET_NAME',
                'alias': 'Charset',
                'type': TYPES.MYSQL_TYPE_VAR_STRING,
                'charset': self.charset_text_type
            }, {
                'database': 'information_schema',
                'table_name': 'COLLATIONS',
                'name': 'ID',
                'alias': 'Id',
                'type': TYPES.MYSQL_TYPE_LONGLONG,
                'charset': CHARSET_NUMBERS['binary']
            }, {
                'database': 'information_schema',
                'table_name': 'COLLATIONS',
                'name': 'IS_DEFAULT',
                'alias': 'Default',
                'type': TYPES.MYSQL_TYPE_VAR_STRING,
                'charset': self.charset_text_type
            }, {
                'database': 'information_schema',
                'table_name': 'COLLATIONS',
                'name': 'IS_COMPILED',
                'alias': 'Compiled',
                'type': TYPES.MYSQL_TYPE_VAR_STRING,
                'charset': self.charset_text_type
            }, {
                'database': 'information_schema',
                'table_name': 'COLLATIONS',
                'name': 'SORTLEN',
                'alias': 'Sortlen',
                'type': TYPES.MYSQL_TYPE_LONGLONG,
                'charset': CHARSET_NUMBERS['binary']
            }],
            data=[
                ['utf8_general_ci', 'utf8', 33, 'Yes', 'Yes', 1],
                ['latin1_swedish_ci', 'latin1', 8, 'Yes', 'Yes', 1]
            ]
        )
        packages.append(self.packet(OkPacket, eof=True, status=0x0002))
        self.sendPackageGroup(packages)

    def answer_show_charset(self, charset=None):
        charsets = {
            'utf8': ['utf8', 'UTF-8 Unicode', 'utf8_general_ci', 3],
            'latin1': ['latin1', 'cp1252 West European', 'latin1_swedish_ci', 1],
            'utf8mb4': ['utf8mb4', 'UTF-8 Unicode', 'utf8mb4_general_ci', 4]
        }
        if charset is None:
            data = list(charset.values())
        elif charset not in charsets:
            err_str = f'Unknown charset: {charset}'
            log.warning(err_str)
            raise Exception(err_str)
        else:
            data = [charsets.get(charset)]

        packages = []
        packages += self.getTabelPackets(
            columns=[{
                'database': 'information_schema',
                'table_name': 'CHARACTER_SETS',
                'name': 'CHARACTER_SET_NAME',
                'alias': 'Charset',
                'type': TYPES.MYSQL_TYPE_VAR_STRING,
                'charset': self.charset_text_type
            }, {
                'database': 'information_schema',
                'table_name': 'CHARACTER_SETS',
                'name': 'DESCRIPTION',
                'alias': 'Description',
                'type': TYPES.MYSQL_TYPE_VAR_STRING,
                'charset': self.charset_text_type
            }, {
                'database': 'information_schema',
                'table_name': 'CHARACTER_SETS',
                'name': 'DEFAULT_COLLATE_NAME',
                'alias': 'Default collation',
                'type': TYPES.MYSQL_TYPE_VAR_STRING,
                'charset': self.charset_text_type
            }, {
                'database': 'information_schema',
                'table_name': 'CHARACTER_SETS',
                'name': 'MAXLEN',
                'alias': 'Maxlen',
                'type': TYPES.MYSQL_TYPE_LONGLONG,
                'charset': CHARSET_NUMBERS['binary']
            }],
            data=data
        )
        if self.client_capabilities.DEPRECATE_EOF is True:
            packages.append(self.packet(OkPacket, eof=True))
        else:
            packages.append(self.packet(EofPacket))
        self.sendPackageGroup(packages)

    def answer_show_engines(self):
        packages = []
        packages += self.getTabelPackets(
            columns=[{
                'database': 'information_schema',
                'table_name': 'ENGINES',
                'name': 'Engine',
                'alias': 'Engine',
                'type': TYPES.MYSQL_TYPE_VAR_STRING,
                'charset': self.charset_text_type
            }, {
                'database': 'information_schema',
                'table_name': 'ENGINES',
                'name': 'Support',
                'alias': 'Support',
                'type': TYPES.MYSQL_TYPE_VAR_STRING,
                'charset': self.charset_text_type
            }, {
                'database': 'information_schema',
                'table_name': 'ENGINES',
                'name': 'Comment',
                'alias': 'Comment',
                'type': TYPES.MYSQL_TYPE_VAR_STRING,
                'charset': self.charset_text_type
            }, {
                'database': 'information_schema',
                'table_name': 'ENGINES',
                'name': 'Transactions',
                'alias': 'Transactions',
                'type': TYPES.MYSQL_TYPE_VAR_STRING,
                'charset': self.charset_text_type
            }, {
                'database': 'information_schema',
                'table_name': 'ENGINES',
                'name': 'XA',
                'alias': 'XA',
                'type': TYPES.MYSQL_TYPE_VAR_STRING,
                'charset': self.charset_text_type
            }, {
                'database': 'information_schema',
                'table_name': 'ENGINES',
                'name': 'Savepoints',
                'alias': 'Savepoints',
                'type': TYPES.MYSQL_TYPE_VAR_STRING,
                'charset': self.charset_text_type
            }],
            data=[['InnoDB', 'DEFAULT', 'Supports transactions, row-level locking, and foreign keys', 'YES', 'YES', 'YES']]
        )
        packages.append(self.packet(OkPacket, eof=True, status=0x0002))
        self.sendPackageGroup(packages)

    def answer_connection_id(self, sql):
        packages = self.getTabelPackets(
            columns=[{
                'database': '',
                'table_name': '',
                'name': 'conn_id',
                'alias': 'conn_id',
                'type': TYPES.MYSQL_TYPE_LONG,
                'charset': CHARSET_NUMBERS['binary']
            }],
            data=[[self.connection_id]]
        )
        packages.append(self.packet(OkPacket, eof=True, status=0x0002))
        self.sendPackageGroup(packages)

    def selectAnswer(self, query):
        result = query.fetch(
            self.session.datahub
        )

        if result['success'] is False:
            self.packet(
                ErrPacket,
                err_code=result['error_code'],
                msg=result['msg']
            ).send()
            return

        self.answerTableQuery(query)

    def _get_column_defenition_packets(self, columns, data=[]):
        packets = []
        for i, column in enumerate(columns):
            table_name = column.get('table_name', 'table_name')
            column_name = column.get('name', 'column_name')
            column_alias = column.get('alias', column_name)
            flags = column.get('flags', 0)
            if self.session.integration_type == 'mssql':
                # mssql raise error if value more then this.
                length = 0x2000
            else:
                if len(data) == 0:
                    length = 0xffff
                else:
                    length = 1
                    for row in data:
                        if isinstance(row, dict):
                            length = max(len(str(row[column_alias])), length)
                        else:
                            length = max(len(str(row[i])), length)

            packets.append(
                self.packet(
                    ColumnDefenitionPacket,
                    schema=column.get('database', 'mindsdb_schema'),
                    table_alias=column.get('table_alias', table_name),
                    table_name=table_name,
                    column_alias=column_alias,
                    column_name=column_name,
                    column_type=column['type'],
                    charset=column.get('charset', CHARSET_NUMBERS["utf8_unicode_ci"]),
                    max_length=length,
                    flags=flags
                )
            )
        return packets

    def getTabelPackets(self, columns, data, status=0):
        # TODO remove columns order
        packets = [self.packet(ColumnCountPacket, count=len(columns))]
        packets.extend(self._get_column_defenition_packets(columns, data))

        if self.client_capabilities.DEPRECATE_EOF is False:
            packets.append(self.packet(EofPacket, status=status))

        packets += [self.packet(ResultsetRowPacket, data=x) for x in data]
        return packets

    def decode_utf(self, text):
        try:
            return text.decode('utf-8')
        except Exception as e:
            log.error(f'SQL contains non utf-8 values: {text}')
            self.packet(
                ErrPacket,
                err_code=ERR.ER_SYNTAX_ERROR,
                msg=str(e)
            ).send()
            raise

    def is_cloud_connection(self):
        ''' Determine source of connection. Must be call before handshake.
            Idea based on: real mysql connection does not send anything before server handshake, so
            soket should be in 'out' state. In opposite, clout connection sends '0000' right after
            connection. '0000' selected because in real mysql connection it should be lenght of package,
            and it can not be 0.
        '''
        if sys.platform != 'linux':
            return {
                'is_cloud': False
            }

        read_poller = select.poll()
        read_poller.register(self.request, select.POLLIN)
        events = read_poller.poll(0)

        if len(events) == 0:
            return {
                'is_cloud': False
            }

        first_byte = self.request.recv(4, socket.MSG_PEEK)
        if first_byte == b'\x00\x00\x00\x00':
            self.request.recv(4)
            client_capabilities = self.request.recv(8)
            client_capabilities = struct.unpack('L', client_capabilities)[0]

            company_id = self.request.recv(4)
            company_id = struct.unpack('I', company_id)[0]

            database_name_len = self.request.recv(2)
            database_name_len = struct.unpack('H', database_name_len)[0]

            database_name = ''
            if database_name_len > 0:
                database_name = self.request.recv(database_name_len).decode()

            return {
                'is_cloud': True,
                'client_capabilities': client_capabilities,
                'company_id': company_id,
                'database': database_name
            }

        return {
            'is_cloud': False
        }

    def handle(self):
        """
        Handle new incoming connections
        :return:
        """
        log.debug('handle new incoming connection')
        cloud_connection = self.is_cloud_connection()
        self.init_session(company_id=cloud_connection.get('company_id'))
        if cloud_connection['is_cloud'] is False:
            if self.handshake() is False:
                return
        else:
            self.client_capabilities = ClentCapabilities(cloud_connection['client_capabilities'])
            self.session.database = cloud_connection['database']
            self.session.username = 'cloud'
            self.session.auth = True
            self.session.integration = None
            self.session.integration_type = None

        while True:
            log.debug('Got a new packet')
            p = self.packet(CommandPacket)

            try:
                success = p.get()
            except Exception:
                log.error('Session closed, on packet read error')
                log.error(traceback.format_exc())
                return

            if success is False:
                log.debug('Session closed by client')
                return

            log.debug('Command TYPE: {type}'.format(
                type=getConstName(COMMANDS, p.type.value)))

            try:
                if p.type.value == COMMANDS.COM_QUERY:
                    sql = self.decode_utf(p.sql.value)
                    sql = SqlStatementParser.clear_sql(sql)
                    log.debug(f'COM_QUERY: {sql}')
                    self.query_answer(sql)
                elif p.type.value == COMMANDS.COM_STMT_PREPARE:
                    # https://dev.mysql.com/doc/internals/en/com-stmt-prepare.html
                    sql = self.decode_utf(p.sql.value)
                    statement = SqlStatementParser(sql)
                    log.debug(f'COM_STMT_PREPARE: {statement.sql}')
                    self.answer_stmt_prepare(statement)
                elif p.type.value == COMMANDS.COM_STMT_EXECUTE:
                    self.answer_stmt_execute(p.stmt_id.value, p.parameters)
                elif p.type.value == COMMANDS.COM_STMT_FETCH:
                    self.answer_stmt_fetch(p.stmt_id.value, p.limit.value)
                elif p.type.value == COMMANDS.COM_STMT_CLOSE:
                    self.answer_stmt_close(p.stmt_id.value)
                elif p.type.value == COMMANDS.COM_QUIT:
                    log.debug('Session closed, on client disconnect')
                    self.session = None
                    break
                elif p.type.value == COMMANDS.COM_INIT_DB:
                    new_database = p.database.value.decode()
                    # That fix for bug in mssql: it keeps connection for a long time, but after some time mssql can
                    # send packet with COM_INIT_DB=null. In this case keep old database name as default.
                    if new_database != 'null':
                        self.session.database = new_database
                    self.packet(OkPacket).send()
                elif p.type.value == COMMANDS.COM_FIELD_LIST:
                    # this command is deprecated, but console client still use it.
                    self.packet(OkPacket).send()
                else:
                    log.warning('Command has no specific handler, return OK msg')
                    log.debug(str(p))
                    # p.pprintPacket() TODO: Make a version of print packet
                    # that sends it to debug isntead
                    self.packet(OkPacket).send()

            except Exception as e:
                log.error(
                    f'ERROR while executing query\n'
                    f'{traceback.format_exc()}\n'
                    f'{e}'
                )
                self.packet(
                    ErrPacket,
                    err_code=ERR.ER_SYNTAX_ERROR,
                    msg=str(e)
                ).send()

    def packet(self, packetClass=Packet, **kwargs):
        """
        Factory method for packets

        :param packetClass:
        :param kwargs:
        :return:
        """
        p = packetClass(
            socket=self.socket,
            session=self.session,
            proxy=self,
            **kwargs
        )
        self.session.inc_packet_sequence_number()
        return p

    @staticmethod
    def startProxy():
        """
        Create a server and wait for incoming connections until Ctrl-C
        """
        config = Config()

        cert_path = config['api']['mysql'].get('certificate_path')
        if cert_path is None or cert_path == '':
            cert_path = tempfile.mkstemp(prefix='mindsdb_cert_', text=True)[1]
            make_ssl_cert(cert_path)
            atexit.register(lambda: os.remove(cert_path))

        server_capabilities.set(
            CAPABILITIES.CLIENT_SSL,
            config['api']['mysql']['ssl']
        )

        host = config['api']['mysql']['host']
        port = int(config['api']['mysql']['port'])

        log.info(f'Starting MindsDB Mysql proxy server on tcp://{host}:{port}')

        SocketServer.TCPServer.allow_reuse_address = True
        server = SocketServer.ThreadingTCPServer((host, port), MysqlProxy)
        server.mindsdb_config = config
        server.check_auth = partial(check_auth, config=config)
        server.cert_path = cert_path
        server.connection_id = 0

        server.original_model_interface = ModelInterface()
        server.original_data_store = DataStore()

        atexit.register(MysqlProxy.server_close, srv=server)

        # Activate the server; this will keep running until you
        # interrupt the program with Ctrl-C
        log.info('Waiting for incoming connections...')
        server.serve_forever()<|MERGE_RESOLUTION|>--- conflicted
+++ resolved
@@ -449,7 +449,6 @@
 
         self.packet(OkPacket).send()
 
-<<<<<<< HEAD
     def _check_predict_columns(self, predict_column_names, ds_column_names):
         ''' validate 'predict' column names
 
@@ -478,7 +477,7 @@
             raise Exception("'predict' column name is duplicated")
 
         return cleaned_predict_column_names
-=======
+
     def answer_retrain_predictor(self, predictor_name):
         model_interface = self.session.model_interface
         models = model_interface.get_models()
@@ -486,7 +485,6 @@
             raise Exception(f"Can't retrain predictor. There is no predictor with name '{predictor_name}'")
         model_interface.update_model(predictor_name)
         self.packet(OkPacket).send()
->>>>>>> a4f9686a
 
     def answer_create_predictor(self, struct):
         model_interface = self.session.model_interface
