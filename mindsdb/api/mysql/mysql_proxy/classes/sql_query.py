--- conflicted
+++ resolved
@@ -71,12 +71,14 @@
     ErLogicError,
     ErSqlWrongArguments
 )
+from mindsdb.utilities.cache import get_cache, json_checksum
+
 from mindsdb_sql.parser.ast.base import ASTNode
-from mindsdb.utilities.cache import get_cache, json_checksum
 
 superset_subquery = re.compile(r'from[\s\n]*(\(.*\))[\s\n]*as[\s\n]*virtual_table', flags=re.IGNORECASE | re.MULTILINE | re.S)
 
 predictor_cache = get_cache('predict')
+
 
 def get_preditor_alias(step, mindsdb_database):
     predictor_name = '.'.join(step.predictor.parts)
@@ -911,7 +913,6 @@
                     columns[table_name] = [(c, c) for c in cols]
                     values = []
                 else:
-<<<<<<< HEAD
                     # check cache
                     key = f'{predictor}_{json_checksum(where_data)}'
                     data = predictor_cache.get(key)
@@ -919,18 +920,9 @@
                     if data is None:
                         data = dn.query(
                             table=predictor,
-                            columns=None,
-                            where_data=where_data,
-                            integration_name=self.session.integration,
-                            integration_type=self.session.integration_type
+                            where_data=where_data
                         )
                         predictor_cache.set(key, data)
-=======
-                    data = dn.query(
-                        table=predictor,
-                        where_data=where_data
-                    )
->>>>>>> 22dc1043
 
                     data = [{(key, key): value for key, value in row.items()} for row in data]
 
