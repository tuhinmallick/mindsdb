--- conflicted
+++ resolved
@@ -281,14 +281,8 @@
         model['updated_at'] = str(parse_datetime(str(predictor_record.updated_at).split('.')[0]))
         model['predict'] = predictor_record.to_predict
         model['update'] = predictor_record.update_status
-<<<<<<< HEAD
-        model['name'] = model['name'].split('@@@@@')[1]
+        model['name'] = predictor_record.name
         return model
-
-=======
-        model['name'] = predictor_record.name
-        return self._pack(model)
->>>>>>> 431599d3
 
     def get_models(self, company_id=None):
         from mindsdb.interfaces.storage.db import session, Predictor
