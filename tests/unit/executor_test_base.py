--- conflicted
+++ resolved
@@ -1,25 +1,25 @@
-import sys
 import copy
-import tempfile
-import os
-from unittest import mock
-import json
 import datetime as dt
 import importlib
-
+import json
+import os
+import sys
+import tempfile
+from unittest import mock
+
+import duckdb
+import numpy as np
 import pandas as pd
-import numpy as np
-import duckdb
-
 from mindsdb_sql.render.sqlalchemy_render import SqlalchemyRender
 
 
 def unload_module(path):
     # remove all modules started with path
     import sys
+
     to_remove = []
     for module_name in sys.modules:
-        if module_name.startswith(path + '.') or module_name == path:
+        if module_name.startswith(path + ".") or module_name == path:
             to_remove.append(module_name)
     to_remove.sort(reverse=True)
     for module_name in to_remove:
@@ -28,40 +28,41 @@
 
 class BaseUnitTest:
     """
-        mindsdb instance with temporal database and config
+    mindsdb instance with temporal database and config
     """
 
     @staticmethod
     def setup_class(cls):
 
         # remove imports of mindsdb in previous tests
-        unload_module('mindsdb')
+        unload_module("mindsdb")
 
         # database temp file
-        cls.db_file = tempfile.mkstemp(prefix='mindsdb_db_')[1]
+        cls.db_file = tempfile.mkstemp(prefix="mindsdb_db_")[1]
 
         # config
-        config = {
-            'storage_db': 'sqlite:///' + cls.db_file
-        }
+        config = {"storage_db": "sqlite:///" + cls.db_file}
         # config temp file
-        fdi, cfg_file = tempfile.mkstemp(prefix='mindsdb_conf_')
-
-        with os.fdopen(fdi, 'w') as fd:
+        fdi, cfg_file = tempfile.mkstemp(prefix="mindsdb_conf_")
+
+        with os.fdopen(fdi, "w") as fd:
             json.dump(config, fd)
 
-        os.environ['MINDSDB_CONFIG_PATH'] = cfg_file
+        os.environ["MINDSDB_CONFIG_PATH"] = cfg_file
 
         # initialize config
         from mindsdb.utilities.config import Config
+
         Config()
 
         from mindsdb.interfaces.storage import db
+
         db.init()
         cls.db = db
 
         from multiprocessing import dummy
-        mp_patcher = mock.patch('torch.multiprocessing.get_context').__enter__()
+
+        mp_patcher = mock.patch("torch.multiprocessing.get_context").__enter__()
         mp_patcher.side_effect = lambda x: dummy
 
     @staticmethod
@@ -72,10 +73,10 @@
         os.unlink(cls.db_file)
 
         # remove environ for next tests
-        del os.environ['MINDSDB_DB_CON']
+        del os.environ["MINDSDB_DB_CON"]
 
         # remove import of mindsdb for next tests
-        unload_module('mindsdb')
+        unload_module("mindsdb")
 
     def setup_method(self):
         self.clear_db(self.db)
@@ -89,37 +90,36 @@
         db.Base.metadata.create_all(db.engine)
 
         # fill with data
-        r = db.Integration(name='files', data={}, engine='files')
-        db.session.add(r)
-        r = db.Integration(name='views', data={}, engine='views')
-        db.session.add(r)
-        r = db.Integration(name='autokeras', data={}, engine='autokeras')
-        db.session.add(r)
-        r = db.Integration(name='huggingface', data={}, engine='huggingface')
-        db.session.add(r)
-        r = db.Integration(name='merlion', data={}, engine='merlion')
-        db.session.add(r)
-        r = db.Integration(name='monkeylearn', data={}, engine='monkeylearn')
-        db.session.add(r)
-        r = db.Integration(name='statsforecast', data={}, engine='statsforecast')
-        db.session.add(r)
-        r = db.Integration(name='dummy_ml', data={}, engine='dummy_ml')
-        db.session.add(r)
-        r = db.Integration(name='neuralforecast', data={}, engine='neuralforecast')
-        db.session.add(r)
-        r = db.Integration(name='statsforecast', data={}, engine='statsforecast')
-        db.session.add(r)
-<<<<<<< HEAD
-        r = db.Integration(name='popularity-recommender', data={}, engine='popularity-recommender')
-        db.session.add(r)
-        r = db.Integration(name='lightfm', data={}, engine='lightfm')
-        db.session.add(r)
-=======
-        r = db.Integration(name='openai', data={}, engine='openai')
+        r = db.Integration(name="files", data={}, engine="files")
+        db.session.add(r)
+        r = db.Integration(name="views", data={}, engine="views")
+        db.session.add(r)
+        r = db.Integration(name="autokeras", data={}, engine="autokeras")
+        db.session.add(r)
+        r = db.Integration(name="huggingface", data={}, engine="huggingface")
+        db.session.add(r)
+        r = db.Integration(name="merlion", data={}, engine="merlion")
+        db.session.add(r)
+        r = db.Integration(name="monkeylearn", data={}, engine="monkeylearn")
+        db.session.add(r)
+        r = db.Integration(name="statsforecast", data={}, engine="statsforecast")
+        db.session.add(r)
+        r = db.Integration(name="dummy_ml", data={}, engine="dummy_ml")
+        db.session.add(r)
+        r = db.Integration(name="neuralforecast", data={}, engine="neuralforecast")
+        db.session.add(r)
+        r = db.Integration(name="statsforecast", data={}, engine="statsforecast")
+        db.session.add(r)
+        r = db.Integration(
+            name="popularity-recommender", data={}, engine="popularity-recommender"
+        )
+        db.session.add(r)
+        r = db.Integration(name="lightfm", data={}, engine="lightfm")
+        db.session.add(r)
+        r = db.Integration(name="openai", data={}, engine="openai")
         db.session.add(r)
         # Lightwood should always be last (else tests break, why?)
->>>>>>> af04b034
-        r = db.Integration(name='lightwood', data={}, engine='lightwood')
+        r = db.Integration(name="lightwood", data={}, engine="lightwood")
         db.session.add(r)
 
         db.session.flush()
@@ -127,7 +127,7 @@
         self.lw_integration_id = r.id
 
         # default project
-        r = db.Project(name='mindsdb')
+        r = db.Project(name="mindsdb")
         db.session.add(r)
 
         db.session.commit()
@@ -137,29 +137,30 @@
     def ret_to_df(ret):
         # converts executor response to dataframe
         columns = [
-            col.alias if col.alias is not None else col.name
-            for col in ret.columns
+            col.alias if col.alias is not None else col.name for col in ret.columns
         ]
         return pd.DataFrame(ret.data, columns=columns)
 
 
 class BaseExecutorTest(BaseUnitTest):
     """
-        Set up executor: mock data handler
+    Set up executor: mock data handler
     """
 
     def setup_method(self):
         super().setup_method()
         self.set_executor()
 
-    def set_executor(self,
-                     mock_lightwood=False,
-                     mock_model_controller=False,
-                     import_dummy_ml=False):
+    def set_executor(
+        self, mock_lightwood=False, mock_model_controller=False, import_dummy_ml=False
+    ):
         # creates executor instance with mocked model_interface
-        from mindsdb.api.mysql.mysql_proxy.controllers.session_controller import SessionController
-
-        from mindsdb.api.mysql.mysql_proxy.executor.executor_commands import ExecuteCommands
+        from mindsdb.api.mysql.mysql_proxy.controllers.session_controller import (
+            SessionController,
+        )
+        from mindsdb.api.mysql.mysql_proxy.executor.executor_commands import (
+            ExecuteCommands,
+        )
         from mindsdb.interfaces.database.integrations import integration_controller
         from mindsdb.interfaces.file.file_controller import FileController
         from mindsdb.interfaces.model.model_controller import ModelController
@@ -177,35 +178,43 @@
         # self.mock_model_controller.get_models.side_effect = lambda: []
 
         if import_dummy_ml:
-            spec = importlib.util.spec_from_file_location('dummy_ml_handler', './tests/unit/dummy_ml_handler/__init__.py')
+            spec = importlib.util.spec_from_file_location(
+                "dummy_ml_handler", "./tests/unit/dummy_ml_handler/__init__.py"
+            )
             foo = importlib.util.module_from_spec(spec)
             sys.modules["dummy_ml_handler"] = foo
             spec.loader.exec_module(foo)
 
             handler_module = sys.modules["dummy_ml_handler"]
-            handler_meta =  integration_controller._get_handler_meta(handler_module)
-            integration_controller.handlers_import_status[handler_meta['name']] = handler_meta
+            handler_meta = integration_controller._get_handler_meta(handler_module)
+            integration_controller.handlers_import_status[
+                handler_meta["name"]
+            ] = handler_meta
 
         if mock_lightwood:
-            predict_patcher = mock.patch('mindsdb.integrations.handlers.lightwood_handler.Handler.predict')
+            predict_patcher = mock.patch(
+                "mindsdb.integrations.handlers.lightwood_handler.Handler.predict"
+            )
             self.mock_predict = predict_patcher.__enter__()
 
-            create_patcher = mock.patch('mindsdb.integrations.handlers.lightwood_handler.Handler.create')
+            create_patcher = mock.patch(
+                "mindsdb.integrations.handlers.lightwood_handler.Handler.create"
+            )
             self.mock_create = create_patcher.__enter__()
 
         ctx.set_default()
         sql_session = SessionController()
-        sql_session.database = 'mindsdb'
+        sql_session.database = "mindsdb"
         sql_session.integration_controller = integration_controller
 
         self.command_executor = ExecuteCommands(sql_session, executor=None)
 
         # disable cache. it is need to check predictor input
-        config_patch = mock.patch('mindsdb.utilities.cache.FileCache.get')
+        config_patch = mock.patch("mindsdb.utilities.cache.FileCache.get")
         self.mock_config = config_patch.__enter__()
         self.mock_config.side_effect = lambda x: None
 
-    def set_handler(self, mock_handler, name, tables, engine='postgres'):
+    def set_handler(self, mock_handler, name, tables, engine="postgres"):
         # integration
         # delete by name
         r = self.db.Integration.query.filter_by(name=name).first()
@@ -217,46 +226,56 @@
         self.db.session.add(r)
         self.db.session.commit()
 
-        from mindsdb.integrations.libs.response import (
-            HandlerResponse as Response,
-            RESPONSE_TYPE
-        )
+        from mindsdb.integrations.libs.response import RESPONSE_TYPE
+        from mindsdb.integrations.libs.response import HandlerResponse as Response
 
         def handler_response(df):
-            response = Response(
-                RESPONSE_TYPE.TABLE,
-                df
-            )
+            response = Response(RESPONSE_TYPE.TABLE, df)
             return response
 
         def get_tables_f():
             tables_ar = []
             for table in tables:
-                tables_ar.append({'table_schema': 'public', 'table_name': table, 'table_type': 'BASE TABLE'})
+                tables_ar.append(
+                    {
+                        "table_schema": "public",
+                        "table_name": table,
+                        "table_type": "BASE TABLE",
+                    }
+                )
 
             return handler_response(
-                pd.DataFrame([{'table_schema': 'public', 'table_name': 'table1', 'table_type': 'BASE TABLE'}])
+                pd.DataFrame(
+                    [
+                        {
+                            "table_schema": "public",
+                            "table_name": "table1",
+                            "table_type": "BASE TABLE",
+                        }
+                    ]
+                )
             )
+
         mock_handler().get_tables.side_effect = get_tables_f
 
         def get_columns_f(table_name):
-            type = 'varchar'
+            type = "varchar"
             cols = []
             for col, typ in tables[table_name].dtypes.items():
                 if pd.api.types.is_integer_dtype(typ):
-                    type = 'integer'
+                    type = "integer"
                 elif pd.api.types.is_float_dtype(typ):
-                    type = 'float'
+                    type = "float"
                 elif pd.api.types.is_datetime64_dtype(typ):
-                    type = 'datetime'
-                cols.append({'Field': col, 'Type': type})
+                    type = "datetime"
+                cols.append({"Field": col, "Type": type})
             return handler_response(pd.DataFrame(cols))
 
         mock_handler().get_columns.side_effect = get_columns_f
 
         # use duckdb to execute query for integrations
         def native_query_f(query):
-            con = duckdb.connect(database=':memory:')
+            con = duckdb.connect(database=":memory:")
 
             for table, df in tables.items():
                 con.register(table, df)
@@ -273,7 +292,7 @@
             return handler_response(result_df)
 
         def query_f(query):
-            renderer = SqlalchemyRender('postgres')
+            renderer = SqlalchemyRender("postgres")
             query_str = renderer.get_string(query, with_failback=True)
             return native_query_f(query_str)
 
@@ -282,20 +301,21 @@
         mock_handler().query.side_effect = query_f
 
     def set_project(self, project):
-        r = self.db.Project.query.filter_by(name=project['name']).first()
+        r = self.db.Project.query.filter_by(name=project["name"]).first()
         if r is not None:
             self.db.session.delete(r)
 
         r = self.db.Project(
             id=1,
-            name=project['name'],
+            name=project["name"],
         )
         self.db.session.add(r)
         self.db.session.commit()
 
+
 class BaseExecutorDummyML(BaseExecutorTest):
     """
-        Set up executor: mock data handler
+    Set up executor: mock data handler
     """
 
     def setup_method(self):
@@ -305,7 +325,7 @@
 
 class BaseExecutorMockPredictor(BaseExecutorTest):
     """
-        Set up executor: mock data handler and LW handler
+    Set up executor: mock data handler and LW handler
     """
 
     def setup_method(self):
@@ -321,83 +341,87 @@
         self.mock_create.reset_mock()
 
         # remove previous predictor record
-        r = self.db.Predictor.query.filter_by(name=predictor['name']).first()
+        r = self.db.Predictor.query.filter_by(name=predictor["name"]).first()
         if r is not None:
             self.db.session.delete(r)
 
-        if 'problem_definition' not in predictor:
-            predictor['problem_definition'] = {
-                'timeseries_settings': {'is_timeseries': False}
+        if "problem_definition" not in predictor:
+            predictor["problem_definition"] = {
+                "timeseries_settings": {"is_timeseries": False}
             }
 
         # add predictor to table
         r = self.db.Predictor(
-            name=predictor['name'],
-            data={
-                'dtypes': predictor['dtypes']
-            },
-            learn_args=predictor['problem_definition'],
-            to_predict=predictor['predict'],
+            name=predictor["name"],
+            data={"dtypes": predictor["dtypes"]},
+            learn_args=predictor["problem_definition"],
+            to_predict=predictor["predict"],
             integration_id=self.lw_integration_id,
             project_id=1,
-            status='complete'
+            status="complete",
         )
         self.db.session.add(r)
         self.db.session.commit()
 
-        def predict_f(data, pred_format='dict', *args, **kargs):
+        def predict_f(data, pred_format="dict", *args, **kargs):
             dict_arr = []
             explain_arr = []
-            data = data.to_dict(orient='records')
-
-            predicted_value = predictor['predicted_value']
-            target = predictor['predict']
+            data = data.to_dict(orient="records")
+
+            predicted_value = predictor["predicted_value"]
+            target = predictor["predict"]
 
             meta = {
                 # 'select_data_query': None, 'when_data': None,
-                'original': None,
-                'confidence': 0.8,
-                'anomaly': None
+                "original": None,
+                "confidence": 0.8,
+                "anomaly": None,
             }
 
             data = copy.deepcopy(data)
             for row in data:
                 # row = row.copy()
-                exp_row = {'predicted_value': predictor['predicted_value'],
-                           'confidence': 0.9999,
-                           'anomaly': None,
-                           'truth': None}
-                explain_arr.append({predictor['predict']: exp_row})
+                exp_row = {
+                    "predicted_value": predictor["predicted_value"],
+                    "confidence": 0.9999,
+                    "anomaly": None,
+                    "truth": None,
+                }
+                explain_arr.append({predictor["predict"]: exp_row})
 
                 row[target] = predicted_value
                 # dict_arr.append({predictor['predict']: row})
 
                 for k, v in meta.items():
-                    row[f'{target}_{k}'] = v
-                row[f'{target}_explain'] = str(exp_row)
-
-
-            if pred_format == 'explain':
+                    row[f"{target}_{k}"] = v
+                row[f"{target}_explain"] = str(exp_row)
+
+            if pred_format == "explain":
                 return explain_arr
             return pd.DataFrame(data)
 
         predictor_record = {
-            'version': None, 'is_active': None,
-            'status': 'complete', 'current_phase': None, 'accuracy': 0.9992752583404642,
-            'data_source': None,
-            'update': 'available', 'data_source_name': None, 'mindsdb_version': '22.3.5.0',
-            'error': None,
-            'train_end_at': None, 'updated_at': dt.datetime(2022, 5, 12, 16, 40, 26),
-            'created_at': dt.datetime(2022, 4, 4, 14, 48, 39),
+            "version": None,
+            "is_active": None,
+            "status": "complete",
+            "current_phase": None,
+            "accuracy": 0.9992752583404642,
+            "data_source": None,
+            "update": "available",
+            "data_source_name": None,
+            "mindsdb_version": "22.3.5.0",
+            "error": None,
+            "train_end_at": None,
+            "updated_at": dt.datetime(2022, 5, 12, 16, 40, 26),
+            "created_at": dt.datetime(2022, 4, 4, 14, 48, 39),
         }
-        predictor['dtype_dict'] = predictor['dtypes']
+        predictor["dtype_dict"] = predictor["dtypes"]
         predictor_record.update(predictor)
 
-        def get_model_data_f(name,  *args):
-            if name != predictor['name']:
+        def get_model_data_f(name, *args):
+            if name != predictor["name"]:
                 raise Exception(f"Model does not exists: {name}")
             return predictor_record
-
 
         # inject predictor info to model interface
         self.mock_predict.side_effect = predict_f
